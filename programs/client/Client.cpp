#include <stdlib.h>
#include <fcntl.h>
#include <signal.h>
#include <map>
#include <iostream>
#include <fstream>
#include <iomanip>
#include <unordered_set>
#include <algorithm>
#include <optional>
#include <common/scope_guard_safe.h>
#include <boost/program_options.hpp>
#include <boost/algorithm/string/replace.hpp>
#include <Poco/String.h>
#include <filesystem>
#include <string>
#include "Client.h"

#include <common/argsToConfig.h>
#include <common/find_symbols.h>

#if !defined(ARCADIA_BUILD)
#    include <Common/config_version.h>
#endif
#include <Common/Exception.h>
#include <Common/formatReadable.h>
#include <Common/NetException.h>
#include <Common/Config/ConfigProcessor.h>
#include <Common/PODArray.h>
#include <Common/TerminalSize.h>
#include <Common/Config/configReadClient.h>
#include "Common/MemoryTracker.h"

#include <Core/QueryProcessingStage.h>
#include <Client/TestHint.h>
#include <Columns/ColumnString.h>
#include "Columns/ColumnsNumber.h"
#include <Poco/Util/Application.h>

#include <IO/ReadBufferFromString.h>
#include <IO/ReadHelpers.h>
#include <IO/WriteHelpers.h>
#include <IO/Operators.h>
#include <IO/WriteBufferFromOStream.h>

#include <DataStreams/NullBlockOutputStream.h>

#include <Parsers/ASTCreateQuery.h>
#include <Parsers/ASTDropQuery.h>
#include <Parsers/ASTSetQuery.h>
#include <Parsers/ASTUseQuery.h>
#include <Parsers/ASTInsertQuery.h>
#include <Parsers/ASTSelectQuery.h>
#include <Parsers/ASTLiteral.h>
#include <Parsers/ASTIdentifier.h>
#include <Parsers/formatAST.h>

#include <Interpreters/InterpreterSetQuery.h>

#include <Functions/registerFunctions.h>
#include <AggregateFunctions/registerAggregateFunctions.h>
#include <Formats/registerFormats.h>
#include <Formats/FormatFactory.h>

#ifndef __clang__
#pragma GCC optimize("-fno-var-tracking-assignments")
#endif

namespace CurrentMetrics
{
    extern const Metric Revision;
    extern const Metric VersionInteger;
    extern const Metric MemoryTracking;
    extern const Metric MaxDDLEntryID;
}

namespace fs = std::filesystem;


namespace DB
{
namespace ErrorCodes
{
    extern const int NO_DATA_TO_INSERT;
    extern const int BAD_ARGUMENTS;
    extern const int UNKNOWN_PACKET_FROM_SERVER;
    extern const int UNEXPECTED_PACKET_FROM_SERVER;
    extern const int CLIENT_OUTPUT_FORMAT_SPECIFIED;
    extern const int INVALID_USAGE_OF_INPUT;
    extern const int DEADLOCK_AVOIDED;
    extern const int SYNTAX_ERROR;
    extern const int TOO_DEEP_RECURSION;
<<<<<<< HEAD
    extern const int NETWORK_ERROR;
    extern const int UNRECOGNIZED_ARGUMENTS;
=======
    extern const int AUTHENTICATION_FAILED;
>>>>>>> cfa571ca
}


void Client::processError(const String & query) const
{
    if (server_exception)
    {
        bool print_stack_trace = config().getBool("stacktrace", false);
        std::cerr << "Received exception from server (version " << server_version << "):" << std::endl
                  << getExceptionMessage(*server_exception, print_stack_trace, true) << std::endl;
        if (is_interactive)
            std::cerr << std::endl;
    }

    if (client_exception)
    {
        fmt::print(stderr, "Error on processing query '{}':\n{}\n", query, client_exception->message());
        if (is_interactive)
            fmt::print(stderr, "\n");
    }

    // A debug check -- at least some exception must be set, if the error
    // flag is set, and vice versa.
    assert(have_error == (client_exception || server_exception));
}


void Client::processSingleQuery(const String & query_to_execute, ASTPtr parsed_query)
{
    client_exception.reset();
    server_exception.reset();

    {
        /// Temporarily apply query settings to context.
        std::optional<Settings> old_settings;
        SCOPE_EXIT_SAFE({
            if (old_settings)
                global_context->setSettings(*old_settings);
        });

        auto apply_query_settings = [&](const IAST & settings_ast)
        {
            if (!old_settings)
                old_settings.emplace(global_context->getSettingsRef());
            global_context->applySettingsChanges(settings_ast.as<ASTSetQuery>()->changes);
        };

        const auto * insert = parsed_query->as<ASTInsertQuery>();
        if (insert && insert->settings_ast)
            apply_query_settings(*insert->settings_ast);

        /// FIXME: try to prettify this cast using `as<>()`
        const auto * with_output = dynamic_cast<const ASTQueryWithOutput *>(parsed_query.get());
        if (with_output && with_output->settings_ast)
            apply_query_settings(*with_output->settings_ast);

        if (!connection->checkConnected())
            connect();

        ASTPtr input_function;
        if (insert && insert->select)
            insert->tryFindInputFunction(input_function);

        /// INSERT query for which data transfer is needed (not an INSERT SELECT or input()) is processed separately.
        if (insert && (!insert->select || input_function) && !insert->watch)
        {
            if (input_function && insert->format.empty())
                throw Exception("FORMAT must be specified for function input()", ErrorCodes::INVALID_USAGE_OF_INPUT);

            processInsertQuery(query_to_execute, parsed_query);
        }
        else
            processOrdinaryQuery(query_to_execute, parsed_query);
    }

    /// Do not change context (current DB, settings) in case of an exception.
    if (!have_error)
    {
        if (const auto * set_query = parsed_query->as<ASTSetQuery>())
        {
            /// Save all changes in settings to avoid losing them if the connection is lost.
            for (const auto & change : set_query->changes)
            {
                if (change.name == "profile")
                    current_profile = change.value.safeGet<String>();
                else
                    global_context->applySettingChange(change);
            }
        }
        if (const auto * use_query = parsed_query->as<ASTUseQuery>())
        {
            const String & new_database = use_query->database;
            /// If the client initiates the reconnection, it takes the settings from the config.
            config().setString("database", new_database);
            /// If the connection initiates the reconnection, it uses its variable.
            connection->setDefaultDatabase(new_database);
        }
    }
}


bool Client::processMultiQuery(const String & all_queries_text)
{
    // It makes sense not to base any control flow on this, so that it is
    // the same in tests and in normal usage. The only difference is that in
    // normal mode we ignore the test hints.
    const bool test_mode = config().has("testmode");
    if (test_mode)
    {
        /// disable logs if expects errors
        TestHint test_hint(test_mode, all_queries_text);
        if (test_hint.clientError() || test_hint.serverError())
            processTextAsSingleQuery("SET send_logs_level = 'fatal'");
    }

    bool echo_query = echo_queries;

    /// Several queries separated by ';'.
    /// INSERT data is ended by the end of line, not ';'.
    /// An exception is VALUES format where we also support semicolon in
    /// addition to end of line.
    const char * this_query_begin = all_queries_text.data();
    const char * this_query_end;
    const char * all_queries_end = all_queries_text.data() + all_queries_text.size();

    String full_query; // full_query is the query + inline INSERT data + trailing comments (the latter is our best guess for now).
    String query_to_execute;
    ASTPtr parsed_query;
    std::optional<Exception> current_exception;

    while (true)
    {
        auto stage = analyzeMultiQueryText(this_query_begin, this_query_end, all_queries_end,
                                           query_to_execute, parsed_query, all_queries_text, current_exception);
        switch (stage)
        {
            case MultiQueryProcessingStage::QUERIES_END:
            case MultiQueryProcessingStage::PARSING_FAILED:
            {
                return true;
            }
            case MultiQueryProcessingStage::CONTINUE_PARSING:
            {
                continue;
            }
            case MultiQueryProcessingStage::PARSING_EXCEPTION:
            {
                this_query_end = find_first_symbols<'\n'>(this_query_end, all_queries_end);

                // Try to find test hint for syntax error. We don't know where
                // the query ends because we failed to parse it, so we consume
                // the entire line.
                TestHint hint(test_mode, String(this_query_begin, this_query_end - this_query_begin));
                if (hint.serverError())
                {
                    // Syntax errors are considered as client errors
                    current_exception->addMessage("\nExpected server error '{}'.", hint.serverError());
                    current_exception->rethrow();
                }

                if (hint.clientError() != current_exception->code())
                {
                    if (hint.clientError())
                        current_exception->addMessage("\nExpected client error: " + std::to_string(hint.clientError()));
                    current_exception->rethrow();
                }

                /// It's expected syntax error, skip the line
                this_query_begin = this_query_end;
                current_exception.reset();

                continue;
            }
            case MultiQueryProcessingStage::EXECUTE_QUERY:
            {
                full_query = all_queries_text.substr(this_query_begin - all_queries_text.data(), this_query_end - this_query_begin);
                if (query_fuzzer_runs)
                {
                    if (!processWithFuzzing(full_query))
                        return false;
                    this_query_begin = this_query_end;
                    continue;
                }

                // Now we know for sure where the query ends.
                // Look for the hint in the text of query + insert data + trailing
                // comments,
                // e.g. insert into t format CSV 'a' -- { serverError 123 }.
                // Use the updated query boundaries we just calculated.
                TestHint test_hint(test_mode, full_query);
                // Echo all queries if asked; makes for a more readable reference
                // file.
                echo_query = test_hint.echoQueries().value_or(echo_query);
                try
                {
                    processParsedSingleQuery(full_query, query_to_execute, parsed_query, echo_query, false);
                }
                catch (...)
                {
                    // Surprisingly, this is a client error. A server error would
                    // have been reported w/o throwing (see onReceiveSeverException()).
                    client_exception = std::make_unique<Exception>(getCurrentExceptionMessage(true), getCurrentExceptionCode());
                    have_error = true;
                }
                // Check whether the error (or its absence) matches the test hints
                // (or their absence).
                bool error_matches_hint = true;
                if (have_error)
                {
                    if (test_hint.serverError())
                    {
                        if (!server_exception)
                        {
                            error_matches_hint = false;
                            fmt::print(stderr, "Expected server error code '{}' but got no server error.\n", test_hint.serverError());
                        }
                        else if (server_exception->code() != test_hint.serverError())
                        {
                            error_matches_hint = false;
                            std::cerr << "Expected server error code: " << test_hint.serverError() << " but got: " << server_exception->code()
                                        << "." << std::endl;
                        }
                    }
                    if (test_hint.clientError())
                    {
                        if (!client_exception)
                        {
                            error_matches_hint = false;
                            fmt::print(stderr, "Expected client error code '{}' but got no client error.\n", test_hint.clientError());
                        }
                        else if (client_exception->code() != test_hint.clientError())
                        {
                            error_matches_hint = false;
                            fmt::print(
                                stderr, "Expected client error code '{}' but got '{}'.\n", test_hint.clientError(), client_exception->code());
                        }
                    }
                    if (!test_hint.clientError() && !test_hint.serverError())
                    {
                        // No error was expected but it still occurred. This is the
                        // default case w/o test hint, doesn't need additional
                        // diagnostics.
                        error_matches_hint = false;
                    }
                }
                else
                {
                    if (test_hint.clientError())
                    {
                        fmt::print(stderr, "The query succeeded but the client error '{}' was expected.\n", test_hint.clientError());
                        error_matches_hint = false;
                    }
                    if (test_hint.serverError())
                    {
                        fmt::print(stderr, "The query succeeded but the server error '{}' was expected.\n", test_hint.serverError());
                        error_matches_hint = false;
                    }
                }
                // If the error is expected, force reconnect and ignore it.
                if (have_error && error_matches_hint)
                {
                    client_exception.reset();
                    server_exception.reset();
                    have_error = false;

                    if (!connection->checkConnected())
                        connect();
                }

                // For INSERTs with inline data: use the end of inline data as
                // reported by the format parser (it is saved in sendData()).
                // This allows us to handle queries like:
                //   insert into t values (1); select 1
                // , where the inline data is delimited by semicolon and not by a
                // newline.
                auto * insert_ast = parsed_query->as<ASTInsertQuery>();
                if (insert_ast && insert_ast->data)
                {
                    this_query_end = insert_ast->end;
                    adjustQueryEnd(this_query_end, all_queries_end, global_context->getSettingsRef().max_parser_depth);
                }

                // Report error.
                if (have_error)
                    processError(full_query);

                // Stop processing queries if needed.
                if (have_error && !ignore_error)
                    return is_interactive;

                this_query_begin = this_query_end;
                break;
            }
        }
    }
}


/// Make query to get all server warnings
std::vector<String> Client::loadWarningMessages()
{
    std::vector<String> messages;
    connection->sendQuery(connection_parameters.timeouts, "SELECT message FROM system.warnings", "" /* query_id */, QueryProcessingStage::Complete, nullptr, nullptr, false);
    while (true)
    {
        Packet packet = connection->receivePacket();
        switch (packet.type)
        {
            case Protocol::Server::Data:
                if (packet.block)
                {
                    const ColumnString & column = typeid_cast<const ColumnString &>(*packet.block.getByPosition(0).column);

                    size_t rows = packet.block.rows();
                    for (size_t i = 0; i < rows; ++i)
                        messages.emplace_back(column.getDataAt(i).toString());
                }
                continue;

            case Protocol::Server::Progress:
                continue;
            case Protocol::Server::ProfileInfo:
                continue;
            case Protocol::Server::Totals:
                continue;
            case Protocol::Server::Extremes:
                continue;
            case Protocol::Server::Log:
                continue;

            case Protocol::Server::Exception:
                packet.exception->rethrow();
                return messages;

            case Protocol::Server::EndOfStream:
                return messages;

            default:
                throw Exception(ErrorCodes::UNKNOWN_PACKET_FROM_SERVER, "Unknown packet {} from server {}",
                    packet.type, connection->getDescription());
        }
    }
}


void Client::initialize(Poco::Util::Application & self)
{
    Poco::Util::Application::initialize(self);

    const char * home_path_cstr = getenv("HOME");
    if (home_path_cstr)
        home_path = home_path_cstr;

    configReadClient(config(), home_path);

    // global_context->setApplicationType(Context::ApplicationType::CLIENT);
    global_context->setQueryParameters(query_parameters);

    /// settings and limits could be specified in config file, but passed settings has higher priority
    for (const auto & setting : global_context->getSettingsRef().allUnchanged())
    {
        const auto & name = setting.getName();
        if (config().has(name))
            global_context->setSetting(name, config().getString(name));
    }

    /// Set path for format schema files
    if (config().has("format_schema_path"))
        global_context->setFormatSchemaPath(fs::weakly_canonical(config().getString("format_schema_path")));
}


void Client::loadSuggestionData(Suggest & suggest)
{
    if (server_revision >= Suggest::MIN_SERVER_REVISION && !config().getBool("disable_suggestion", false))
    {
        /// Load suggestion data from the server.
        suggest.load(connection_parameters, config().getInt("suggestion_limit"));
    }
}


int Client::mainImpl()
{
    try
    {
        MainThreadStatus::getInstance();

        /// Limit on total memory usage
        size_t max_client_memory_usage = config().getInt64("max_memory_usage_in_client", 0 /*default value*/);

        if (max_client_memory_usage != 0)
        {
            total_memory_tracker.setHardLimit(max_client_memory_usage);
            total_memory_tracker.setDescription("(total)");
            total_memory_tracker.setMetric(CurrentMetrics::MemoryTracking);
        }

        registerFormats();
        registerFunctions();
        registerAggregateFunctions();

        processConfig();
        connect();

        if (is_interactive)
        {
            /// Load Warnings at the beginning of connection
            if (!config().has("no-warnings"))
            {
                try
                {
                    std::vector<String> messages = loadWarningMessages();
                    if (!messages.empty())
                    {
                        std::cout << "Warnings:" << std::endl;
                        for (const auto & message : messages)
                            std::cout << " * " << message << std::endl;
                        std::cout << std::endl;
                    }
                }
                catch (...)
                {
                    /// Ignore exception
                }
            }

            runInteractive();
        }
        else
        {
            connection->setDefaultDatabase(connection_parameters.default_database);

            runNonInteractive();

            // If exception code isn't zero, we should return non-zero return
            // code anyway.
            const auto * exception = server_exception ? server_exception.get() : client_exception.get();

            if (exception)
            {
                return exception->code() != 0 ? exception->code() : -1;
            }

            if (have_error)
            {
                // Shouldn't be set without an exception, but check it just in
                // case so that at least we don't lose an error.
                return -1;
            }
        }
    }
    catch (const Exception & e)
    {
        bool print_stack_trace = config().getBool("stacktrace", false) && e.code() != ErrorCodes::NETWORK_ERROR;
        std::cerr << getExceptionMessage(e, print_stack_trace, true) << std::endl << std::endl;
        /// If exception code isn't zero, we should return non-zero return code anyway.
        return e.code() ? e.code() : -1;
    }
    catch (...)
    {
        std::cerr << getCurrentExceptionMessage(false) << std::endl;
        return getCurrentExceptionCode();
    }

    return 0;
}


void Client::connect()
{
    connection_parameters = ConnectionParameters(config());

    if (is_interactive)
        std::cout << "Connecting to "
                    << (!connection_parameters.default_database.empty() ? "database " + connection_parameters.default_database + " at "
                                                                        : "")
                    << connection_parameters.host << ":" << connection_parameters.port
                    << (!connection_parameters.user.empty() ? " as user " + connection_parameters.user : "") << "." << std::endl;

    connection = std::make_unique<Connection>(
        connection_parameters.host,
        connection_parameters.port,
        connection_parameters.default_database,
        connection_parameters.user,
        connection_parameters.password,
        "", /* cluster */
        "", /* cluster_secret */
        "client",
        connection_parameters.compression,
        connection_parameters.security);

    String server_name;
    UInt64 server_version_major = 0;
    UInt64 server_version_minor = 0;
    UInt64 server_version_patch = 0;

    if (max_client_network_bandwidth)
    {
        ThrottlerPtr throttler = std::make_shared<Throttler>(max_client_network_bandwidth, 0, "");
        connection->setThrottler(throttler);
    }

<<<<<<< HEAD
    connection->getServerVersion(
        connection_parameters.timeouts, server_name, server_version_major, server_version_minor, server_version_patch, server_revision);

    server_version = toString(server_version_major) + "." + toString(server_version_minor) + "." + toString(server_version_patch);
=======
        if (is_interactive)
            std::cout << "Connecting to "
                      << (!connection_parameters.default_database.empty() ? "database " + connection_parameters.default_database + " at "
                                                                          : "")
                      << connection_parameters.host << ":" << connection_parameters.port
                      << (!connection_parameters.user.empty() ? " as user " + connection_parameters.user : "") << "." << std::endl;

        String server_name;
        UInt64 server_version_major = 0;
        UInt64 server_version_minor = 0;
        UInt64 server_version_patch = 0;

        try
        {
            connection = std::make_unique<Connection>(
                connection_parameters.host,
                connection_parameters.port,
                connection_parameters.default_database,
                connection_parameters.user,
                connection_parameters.password,
                "", /* cluster */
                "", /* cluster_secret */
                "client",
                connection_parameters.compression,
                connection_parameters.security);

            if (max_client_network_bandwidth)
            {
                ThrottlerPtr throttler = std::make_shared<Throttler>(max_client_network_bandwidth, 0, "");
                connection->setThrottler(throttler);
            }

            connection->getServerVersion(
                connection_parameters.timeouts, server_name, server_version_major, server_version_minor, server_version_patch, server_revision);
        }
        catch (const Exception & e)
        {
            /// It is typical when users install ClickHouse, type some password and instantly forget it.
            if ((connection_parameters.user.empty() || connection_parameters.user == "default")
                && e.code() == DB::ErrorCodes::AUTHENTICATION_FAILED)
            {
                std::cerr << std::endl
                    << "If you have installed ClickHouse and forgot password you can reset it in the configuration file." << std::endl
                    << "The password for default user is typically located at /etc/clickhouse-server/users.d/default-password.xml" << std::endl
                    << "and deleting this file will reset the password." << std::endl
                    << "See also /etc/clickhouse-server/users.xml on the server where ClickHouse is installed." << std::endl
                    << std::endl;
            }

            throw;
        }
>>>>>>> cfa571ca

    if (server_display_name = connection->getServerDisplayName(connection_parameters.timeouts); server_display_name.empty())
        server_display_name = config().getString("host", "localhost");

    if (is_interactive)
    {
        std::cout << "Connected to " << server_name << " server version " << server_version << " revision " << server_revision << "."
                    << std::endl
                    << std::endl;

        auto client_version_tuple = std::make_tuple(VERSION_MAJOR, VERSION_MINOR, VERSION_PATCH);
        auto server_version_tuple = std::make_tuple(server_version_major, server_version_minor, server_version_patch);

        if (client_version_tuple < server_version_tuple)
        {
            std::cout << "ClickHouse client version is older than ClickHouse server. "
                        << "It may lack support for new features." << std::endl
                        << std::endl;
        }
        else if (client_version_tuple > server_version_tuple)
        {
            std::cout << "ClickHouse server version is older than ClickHouse client. "
                        << "It may indicate that the server is out of date and can be upgraded." << std::endl
                        << std::endl;
        }
    }

    if (!global_context->getSettingsRef().use_client_time_zone)
    {
        const auto & time_zone = connection->getServerTimezone(connection_parameters.timeouts);
        if (!time_zone.empty())
        {
            try
            {
                DateLUT::setDefaultTimezone(time_zone);
            }
            catch (...)
            {
                std::cerr << "Warning: could not switch to server time zone: " << time_zone
                            << ", reason: " << getCurrentExceptionMessage(/* with_stacktrace = */ false) << std::endl
                            << "Proceeding with local time zone." << std::endl
                            << std::endl;
            }
        }
        else
        {
            std::cerr << "Warning: could not determine server time zone. "
                        << "Proceeding with local time zone." << std::endl
                        << std::endl;
        }
    }

    prompt_by_server_display_name = config().getRawString("prompt_by_server_display_name.default", "{display_name} :) ");

    Strings keys;
    config().keys("prompt_by_server_display_name", keys);
    for (const String & key : keys)
    {
        if (key != "default" && server_display_name.find(key) != std::string::npos)
        {
            prompt_by_server_display_name = config().getRawString("prompt_by_server_display_name." + key);
            break;
        }
    }

    /// Prompt may contain escape sequences including \e[ or \x1b[ sequences to set terminal color.
    {
        String unescaped_prompt_by_server_display_name;
        ReadBufferFromString in(prompt_by_server_display_name);
        readEscapedString(unescaped_prompt_by_server_display_name, in);
        prompt_by_server_display_name = std::move(unescaped_prompt_by_server_display_name);
    }

    /// Prompt may contain the following substitutions in a form of {name}.
    std::map<String, String> prompt_substitutions{
        {"host", connection_parameters.host},
        {"port", toString(connection_parameters.port)},
        {"user", connection_parameters.user},
        {"display_name", server_display_name},
    };

    /// Quite suboptimal.
    for (const auto & [key, value] : prompt_substitutions)
        boost::replace_all(prompt_by_server_display_name, "{" + key + "}", value);
}


// Prints changed settings to stderr. Useful for debugging fuzzing failures.
void Client::printChangedSettings() const
{
    const auto & changes = global_context->getSettingsRef().changes();
    if (!changes.empty())
    {
        fmt::print(stderr, "Changed settings: ");
        for (size_t i = 0; i < changes.size(); ++i)
        {
            if (i)
            {
                fmt::print(stderr, ", ");
            }
            fmt::print(stderr, "{} = '{}'", changes[i].name, toString(changes[i].value));
        }
        fmt::print(stderr, "\n");
    }
    else
    {
        fmt::print(stderr, "No changed settings.\n");
    }
}


static bool queryHasWithClause(const IAST * ast)
{
    if (const auto * select = dynamic_cast<const ASTSelectQuery *>(ast); select && select->with())
    {
        return true;
    }

    // This full recursive walk is somewhat excessive, because most of the
    // children are not queries, but on the other hand it will let us to avoid
    // breakage when the AST structure changes and some new variant of query
    // nesting is added. This function is used in fuzzer, so it's better to be
    // defensive and avoid weird unexpected errors.
    // clang-tidy is confused by this function: it thinks that if `select` is
    // nullptr, `ast` is also nullptr, and complains about nullptr dereference.
    // NOLINTNEXTLINE
    for (const auto & child : ast->children)
    {
        if (queryHasWithClause(child.get()))
        {
            return true;
        }
    }

    return false;
}


/// Returns false when server is not available.
bool Client::processWithFuzzing(const String & full_query)
{
    ASTPtr orig_ast;

    try
    {
        const char * begin = full_query.data();
        orig_ast = parseQuery(begin, begin + full_query.size(), true);
    }
    catch (const Exception & e)
    {
        if (e.code() != ErrorCodes::SYNTAX_ERROR &&
            e.code() != ErrorCodes::TOO_DEEP_RECURSION)
            throw;
    }

    if (!orig_ast)
    {
        // Can't continue after a parsing error
        return true;
    }

    // Don't repeat inserts, the tables grow too big. Also don't repeat
    // creates because first we run the unmodified query, it will succeed,
    // and the subsequent queries will fail. When we run out of fuzzer
    // errors, it may be interesting to add fuzzing of create queries that
    // wraps columns into LowCardinality or Nullable. Also there are other
    // kinds of create queries such as CREATE DICTIONARY, we could fuzz
    // them as well. Also there is no point fuzzing DROP queries.
    size_t this_query_runs = query_fuzzer_runs;
    if (orig_ast->as<ASTInsertQuery>() || orig_ast->as<ASTCreateQuery>() || orig_ast->as<ASTDropQuery>())
    {
        this_query_runs = 1;
    }

    String query_to_execute;
    ASTPtr parsed_query;

    ASTPtr fuzz_base = orig_ast;
    for (size_t fuzz_step = 0; fuzz_step < this_query_runs; ++fuzz_step)
    {
        fmt::print(stderr, "Fuzzing step {} out of {}\n", fuzz_step, this_query_runs);

        ASTPtr ast_to_process;
        try
        {
            WriteBufferFromOwnString dump_before_fuzz;
            fuzz_base->dumpTree(dump_before_fuzz);
            auto base_before_fuzz = fuzz_base->formatForErrorMessage();

            ast_to_process = fuzz_base->clone();

            WriteBufferFromOwnString dump_of_cloned_ast;
            ast_to_process->dumpTree(dump_of_cloned_ast);

            // Run the original query as well.
            if (fuzz_step > 0)
            {
                fuzzer.fuzzMain(ast_to_process);
            }

            auto base_after_fuzz = fuzz_base->formatForErrorMessage();

            // Check that the source AST didn't change after fuzzing. This
            // helps debug AST cloning errors, where the cloned AST doesn't
            // clone all its children, and erroneously points to some source
            // child elements.
            if (base_before_fuzz != base_after_fuzz)
            {
                printChangedSettings();

                fmt::print(
                    stderr,
                    "Base before fuzz: {}\n"
                    "Base after fuzz: {}\n",
                    base_before_fuzz,
                    base_after_fuzz);
                fmt::print(stderr, "Dump before fuzz:\n{}\n", dump_before_fuzz.str());
                fmt::print(stderr, "Dump of cloned AST:\n{}\n", dump_of_cloned_ast.str());
                fmt::print(stderr, "Dump after fuzz:\n");

                WriteBufferFromOStream cerr_buf(std::cerr, 4096);
                fuzz_base->dumpTree(cerr_buf);
                cerr_buf.next();

                fmt::print(
                    stderr,
                    "Found error: IAST::clone() is broken for some AST node. This is a bug. The original AST ('dump before fuzz') and its cloned copy ('dump of cloned AST') refer to the same nodes, which must never happen. This means that their parent node doesn't implement clone() correctly.");

                exit(1);
            }

            auto fuzzed_text = ast_to_process->formatForErrorMessage();
            if (fuzz_step > 0 && fuzzed_text == base_before_fuzz)
            {
                fmt::print(stderr, "Got boring AST\n");
                continue;
            }

            parsed_query = ast_to_process;
            query_to_execute = parsed_query->formatForErrorMessage();
            processParsedSingleQuery(full_query, query_to_execute, parsed_query);
        }
        catch (...)
        {
            // Some functions (e.g. protocol parsers) don't throw, but
            // set last_exception instead, so we'll also do it here for
            // uniformity.
            // Surprisingly, this is a client exception, because we get the
            // server exception w/o throwing (see onReceiveException()).
            client_exception = std::make_unique<Exception>(getCurrentExceptionMessage(true), getCurrentExceptionCode());
            have_error = true;
        }

        const auto * exception = server_exception ? server_exception.get() : client_exception.get();
        // Sometimes you may get TOO_DEEP_RECURSION from the server,
        // and TOO_DEEP_RECURSION should not fail the fuzzer check.
        if (have_error && exception->code() == ErrorCodes::TOO_DEEP_RECURSION)
        {
            have_error = false;
            server_exception.reset();
            client_exception.reset();
            return true;
        }

        if (have_error)
        {
            fmt::print(stderr, "Error on processing query '{}': {}\n", ast_to_process->formatForErrorMessage(), exception->message());

            // Try to reconnect after errors, for two reasons:
            // 1. We might not have realized that the server died, e.g. if
            //    it sent us a <Fatal> trace and closed connection properly.
            // 2. The connection might have gotten into a wrong state and
            //    the next query will get false positive about
            //    "Unknown packet from server".
            try
            {
                connection->forceConnected(connection_parameters.timeouts);
            }
            catch (...)
            {
                // Just report it, we'll terminate below.
                fmt::print(stderr,
                    "Error while reconnecting to the server: {}\n",
                    getCurrentExceptionMessage(true));

                // The reconnection might fail, but we'll still be connected
                // in the sense of `connection->isConnected() = true`,
                // in case when the requested database doesn't exist.
                // Disconnect manually now, so that the following code doesn't
                // have any doubts, and the connection state is predictable.
                connection->disconnect();
            }
        }

        if (!connection->isConnected())
        {
            // Probably the server is dead because we found an assertion
            // failure. Fail fast.
            fmt::print(stderr, "Lost connection to the server.\n");

            // Print the changed settings because they might be needed to
            // reproduce the error.
            printChangedSettings();

            return false;
        }

        // Check that after the query is formatted, we can parse it back,
        // format again and get the same result. Unfortunately, we can't
        // compare the ASTs, which would be more sensitive to errors. This
        // double formatting check doesn't catch all errors, e.g. we can
        // format query incorrectly, but to a valid SQL that we can then
        // parse and format into the same SQL.
        // There are some complicated cases where we can generate the SQL
        // which we can't parse:
        // * first argument of lambda() replaced by fuzzer with
        //   something else, leading to constructs such as
        //   arrayMap((min(x) + 3) -> x + 1, ....)
        // * internals of Enum replaced, leading to:
        //   Enum(equals(someFunction(y), 3)).
        // And there are even the cases when we can parse the query, but
        // it's logically incorrect and its formatting is a mess, such as
        // when `lambda()` function gets substituted into a wrong place.
        // To avoid dealing with these cases, run the check only for the
        // queries we were able to successfully execute.
        // Another caveat is that sometimes WITH queries are not executed,
        // if they are not referenced by the main SELECT, so they can still
        // have the aforementioned problems. Disable this check for such
        // queries, for lack of a better solution.
        // There is also a problem that fuzzer substitutes positive Int64
        // literals or Decimal literals, which are then parsed back as
        // UInt64, and suddenly duplicate alias substitition starts or stops
        // working (ASTWithAlias::formatImpl) or something like that.
        // So we compare not even the first and second formatting of the
        // query, but second and third.
        // If you have to add any more workarounds to this check, just remove
        // it altogether, it's not so useful.
        if (!have_error && !queryHasWithClause(parsed_query.get()))
        {
            ASTPtr ast_2;
            try
            {
                const auto * tmp_pos = query_to_execute.c_str();

                ast_2 = parseQuery(tmp_pos, tmp_pos + query_to_execute.size(), false /* allow_multi_statements */);
            }
            catch (Exception & e)
            {
                if (e.code() != ErrorCodes::SYNTAX_ERROR &&
                    e.code() != ErrorCodes::TOO_DEEP_RECURSION)
                    throw;
            }

            if (ast_2)
            {
                const auto text_2 = ast_2->formatForErrorMessage();
                const auto * tmp_pos = text_2.c_str();
                const auto ast_3 = parseQuery(tmp_pos, tmp_pos + text_2.size(),
                    false /* allow_multi_statements */);
                const auto text_3 = ast_3->formatForErrorMessage();
                if (text_3 != text_2)
                {
                    fmt::print(stderr, "Found error: The query formatting is broken.\n");

                    printChangedSettings();

                    fmt::print(stderr,
                        "Got the following (different) text after formatting the fuzzed query and parsing it back:\n'{}'\n, expected:\n'{}'\n",
                        text_3, text_2);
                    fmt::print(stderr, "In more detail:\n");
                    fmt::print(stderr, "AST-1 (generated by fuzzer):\n'{}'\n", parsed_query->dumpTree());
                    fmt::print(stderr, "Text-1 (AST-1 formatted):\n'{}'\n", query_to_execute);
                    fmt::print(stderr, "AST-2 (Text-1 parsed):\n'{}'\n", ast_2->dumpTree());
                    fmt::print(stderr, "Text-2 (AST-2 formatted):\n'{}'\n", text_2);
                    fmt::print(stderr, "AST-3 (Text-2 parsed):\n'{}'\n", ast_3->dumpTree());
                    fmt::print(stderr, "Text-3 (AST-3 formatted):\n'{}'\n", text_3);
                    fmt::print(stderr, "Text-3 must be equal to Text-2, but it is not.\n");

                    exit(1);
                }
            }
        }

        // The server is still alive so we're going to continue fuzzing.
        // Determine what we're going to use as the starting AST.
        if (have_error)
        {
            // Query completed with error, keep the previous starting AST.
            // Also discard the exception that we now know to be non-fatal,
            // so that it doesn't influence the exit code.
            server_exception.reset();
            client_exception.reset();
            have_error = false;
        }
        else if (ast_to_process->formatForErrorMessage().size() > 500)
        {
            // ast too long, start from original ast
            fmt::print(stderr, "Current AST is too long, discarding it and using the original AST as a start\n");
            fuzz_base = orig_ast;
        }
        else
        {
            // fuzz starting from this successful query
            fmt::print(stderr, "Query succeeded, using this AST as a start\n");
            fuzz_base = ast_to_process;
        }
    }

    return true;
}


void Client::readArguments(int argc, char ** argv, Arguments & common_arguments, std::vector<Arguments> & external_tables_arguments)
{
    /** We allow different groups of arguments:
        * - common arguments;
        * - arguments for any number of external tables each in form "--external args...",
        *   where possible args are file, name, format, structure, types;
        * - param arguments for prepared statements.
        * Split these groups before processing.
        */

    bool in_external_group = false;
    for (int arg_num = 1; arg_num < argc; ++arg_num)
    {
        const char * arg = argv[arg_num];

        if (0 == strcmp(arg, "--external"))
        {
            in_external_group = true;
            external_tables_arguments.emplace_back(Arguments{""});
        }
        /// Options with value after equal sign.
        else if (in_external_group
            && (0 == strncmp(arg, "--file=", strlen("--file=")) || 0 == strncmp(arg, "--name=", strlen("--name="))
                || 0 == strncmp(arg, "--format=", strlen("--format=")) || 0 == strncmp(arg, "--structure=", strlen("--structure="))
                || 0 == strncmp(arg, "--types=", strlen("--types="))))
        {
            external_tables_arguments.back().emplace_back(arg);
        }
        /// Options with value after whitespace.
        else if (in_external_group
            && (0 == strcmp(arg, "--file") || 0 == strcmp(arg, "--name") || 0 == strcmp(arg, "--format")
                || 0 == strcmp(arg, "--structure") || 0 == strcmp(arg, "--types")))
        {
            if (arg_num + 1 < argc)
            {
                external_tables_arguments.back().emplace_back(arg);
                ++arg_num;
                arg = argv[arg_num];
                external_tables_arguments.back().emplace_back(arg);
            }
            else
                break;
        }
        else
        {
            in_external_group = false;

            /// Parameter arg after underline.
            if (startsWith(arg, "--param_"))
            {
                const char * param_continuation = arg + strlen("--param_");
                const char * equal_pos = strchr(param_continuation, '=');

                if (equal_pos == param_continuation)
                    throw Exception("Parameter name cannot be empty", ErrorCodes::BAD_ARGUMENTS);

                if (equal_pos)
                {
                    /// param_name=value
                    query_parameters.emplace(String(param_continuation, equal_pos), String(equal_pos + 1));
                }
                else
                {
                    /// param_name value
                    ++arg_num;
                    if (arg_num >= argc)
                        throw Exception("Parameter requires value", ErrorCodes::BAD_ARGUMENTS);
                    arg = argv[arg_num];
                    query_parameters.emplace(String(param_continuation), String(arg));
                }
            }
            else
                common_arguments.emplace_back(arg);
        }
    }

}


void Client::printHelpMessage(const OptionsDescription & options_description)
{
    std::cout << options_description.main_description.value() << "\n";
    std::cout << options_description.external_description.value() << "\n";
    std::cout << "In addition, --param_name=value can be specified for substitution of parameters for parametrized queries.\n";
}


void Client::addAndCheckOptions(OptionsDescription & options_description, po::variables_map & options, Arguments & arguments)
{
    /// Main commandline options related to client functionality and all parameters from Settings.
    options_description.main_description->add_options()
        ("config,c", po::value<std::string>(), "config-file path (another shorthand)")
        ("host,h", po::value<std::string>()->default_value("localhost"), "server host")
        ("port", po::value<int>()->default_value(9000), "server port")
        ("secure,s", "Use TLS connection")
        ("user,u", po::value<std::string>()->default_value("default"), "user")
        /** If "--password [value]" is used but the value is omitted, the bad argument exception will be thrown.
            * implicit_value is used to avoid this exception (to allow user to type just "--password")
            * Since currently boost provides no way to check if a value has been set implicitly for an option,
            * the "\n" is used to distinguish this case because there is hardly a chance a user would use "\n"
            * as the password.
            */
        ("password", po::value<std::string>()->implicit_value("\n", ""), "password")
        ("ask-password", "ask-password")
        ("quota_key", po::value<std::string>(), "A string to differentiate quotas when the user have keyed quotas configured on server")
        ("pager", po::value<std::string>(), "pager")
        ("testmode,T", "enable test hints in comments")

        ("suggestion_limit", po::value<int>()->default_value(10000),
            "Suggestion limit for how many databases, tables and columns to fetch.")

        ("max_client_network_bandwidth", po::value<int>(), "the maximum speed of data exchange over the network for the client in bytes per second.")
        ("compression", po::value<bool>(), "enable or disable compression")

        ("log-level", po::value<std::string>(), "client log level")
        ("server_logs_file", po::value<std::string>(), "put server logs into specified file")

        ("query-fuzzer-runs", po::value<int>()->default_value(0), "After executing every SELECT query, do random mutations in it and run again specified number of times. This is used for testing to discover unexpected corner cases.")
        ("interleave-queries-file", po::value<std::vector<std::string>>()->multitoken(),
            "file path with queries to execute before every file from 'queries-file'; multiple files can be specified (--queries-file file1 file2...); this is needed to enable more aggressive fuzzing of newly added tests (see 'query-fuzzer-runs' option)")

        ("opentelemetry-traceparent", po::value<std::string>(), "OpenTelemetry traceparent header as described by W3C Trace Context recommendation")
        ("opentelemetry-tracestate", po::value<std::string>(), "OpenTelemetry tracestate header as described by W3C Trace Context recommendation")

        ("no-warnings", "disable warnings when client connects to server")
        ("max_memory_usage_in_client", po::value<int>(), "sets memory limit in client")
    ;

    /// Commandline options related to external tables.

    options_description.external_description.emplace(createOptionsDescription("External tables options", terminal_width));
    options_description.external_description->add_options()
    (
        "file", po::value<std::string>(), "data file or - for stdin"
    )
    (
        "name", po::value<std::string>()->default_value("_data"), "name of the table"
    )
    (
        "format", po::value<std::string>()->default_value("TabSeparated"), "data format"
    )
    (
        "structure", po::value<std::string>(), "structure"
    )
    (
        "types", po::value<std::string>(), "types"
    );

    cmd_settings.addProgramOptions(options_description.main_description.value());
    /// Parse main commandline options.
    po::parsed_options parsed = po::command_line_parser(arguments).options(options_description.main_description.value()).run();
    auto unrecognized_options = po::collect_unrecognized(parsed.options, po::collect_unrecognized_mode::include_positional);
    if (unrecognized_options.size() > 1)
        throw Exception(ErrorCodes::UNRECOGNIZED_ARGUMENTS, "Unrecognized option '{}'", unrecognized_options[1]);
    po::store(parsed, options);
}


void Client::processOptions(const OptionsDescription & options_description,
                            const CommandLineOptions & options,
                            const std::vector<Arguments> & external_tables_arguments)
{
    namespace po = boost::program_options;

    size_t number_of_external_tables_with_stdin_source = 0;
    for (size_t i = 0; i < external_tables_arguments.size(); ++i)
    {
        /// Parse commandline options related to external tables.
        po::parsed_options parsed_tables = po::command_line_parser(external_tables_arguments[i]).options(
            options_description.external_description.value()).run();
        po::variables_map external_options;
        po::store(parsed_tables, external_options);

        try
        {
            external_tables.emplace_back(external_options);
            if (external_tables.back().file == "-")
                ++number_of_external_tables_with_stdin_source;
            if (number_of_external_tables_with_stdin_source > 1)
                throw Exception("Two or more external tables has stdin (-) set as --file field", ErrorCodes::BAD_ARGUMENTS);
        }
        catch (const Exception & e)
        {
            std::cerr << getExceptionMessage(e, false) << std::endl;
            std::cerr << "Table №" << i << std::endl << std::endl;
            /// Avoid the case when error exit code can possibly overflow to normal (zero).
            auto exit_code = e.code() % 256;
            if (exit_code == 0)
                exit_code = 255;
            exit(exit_code);
        }
    }

    shared_context = Context::createShared();
    global_context = Context::createGlobal(shared_context.get());

    global_context->makeGlobalContext();
    global_context->setApplicationType(Context::ApplicationType::CLIENT);

    global_context->setSettings(cmd_settings);

    /// Copy settings-related program options to config.
    /// TODO: Is this code necessary?
    for (const auto & setting : global_context->getSettingsRef().all())
    {
        const auto & name = setting.getName();
        if (options.count(name))
            config().setString(name, options[name].as<String>());
    }

    if (options.count("config-file") && options.count("config"))
        throw Exception("Two or more configuration files referenced in arguments", ErrorCodes::BAD_ARGUMENTS);

    query_processing_stage = QueryProcessingStage::fromString(options["stage"].as<std::string>());

    if (options.count("config"))
        config().setString("config-file", options["config"].as<std::string>());
    if (options.count("host") && !options["host"].defaulted())
        config().setString("host", options["host"].as<std::string>());
    if (options.count("interleave-queries-file"))
        interleave_queries_files = options["interleave-queries-file"].as<std::vector<std::string>>();
    if (options.count("pager"))
        config().setString("pager", options["pager"].as<std::string>());
    if (options.count("port") && !options["port"].defaulted())
        config().setInt("port", options["port"].as<int>());
    if (options.count("secure"))
        config().setBool("secure", true);
    if (options.count("user") && !options["user"].defaulted())
        config().setString("user", options["user"].as<std::string>());
    if (options.count("password"))
        config().setString("password", options["password"].as<std::string>());
    if (options.count("ask-password"))
        config().setBool("ask-password", true);
    if (options.count("quota_key"))
        config().setString("quota_key", options["quota_key"].as<std::string>());
    if (options.count("testmode"))
        config().setBool("testmode", true);
    if (options.count("max_client_network_bandwidth"))
        max_client_network_bandwidth = options["max_client_network_bandwidth"].as<int>();
    if (options.count("compression"))
        config().setBool("compression", options["compression"].as<bool>());
    if (options.count("server_logs_file"))
        server_logs_file = options["server_logs_file"].as<std::string>();
    if (options.count("no-warnings"))
        config().setBool("no-warnings", true);

    if ((query_fuzzer_runs = options["query-fuzzer-runs"].as<int>()))
    {
        // Fuzzer implies multiquery.
        config().setBool("multiquery", true);
        // Ignore errors in parsing queries.
        config().setBool("ignore-error", true);
        ignore_error = true;
    }

    if (options.count("opentelemetry-traceparent"))
    {
        String traceparent = options["opentelemetry-traceparent"].as<std::string>();
        String error;
        if (!global_context->getClientInfo().client_trace_context.parseTraceparentHeader(traceparent, error))
            throw Exception(ErrorCodes::BAD_ARGUMENTS, "Cannot parse OpenTelemetry traceparent '{}': {}", traceparent, error);
    }

    if (options.count("opentelemetry-tracestate"))
        global_context->getClientInfo().client_trace_context.tracestate = options["opentelemetry-tracestate"].as<std::string>();
}


void Client::processConfig()
{
    /// Batch mode is enabled if one of the following is true:
    /// - -e (--query) command line option is present.
    ///   The value of the option is used as the text of query (or of multiple queries).
    ///   If stdin is not a terminal, INSERT data for the first query is read from it.
    /// - stdin is not a terminal. In this case queries are read from it.
    /// - -qf (--queries-file) command line option is present.
    ///   The value of the option is used as file with query (or of multiple queries) to execute.
    if (stdin_is_a_tty && !config().has("query") && queries_files.empty())
    {
        if (config().has("query") && config().has("queries-file"))
            throw Exception("Specify either `query` or `queries-file` option", ErrorCodes::BAD_ARGUMENTS);

        is_interactive = true;
    }
    else
    {
        need_render_progress = config().getBool("progress", false);
        echo_queries = config().getBool("echo", false);
        ignore_error = config().getBool("ignore-error", false);

        auto query_id = config().getString("query_id", "");
        if (!query_id.empty())
            global_context->setCurrentQueryId(query_id);
    }

    if (config().has("multiquery"))
        is_multiquery = true;

    is_default_format = !config().has("vertical") && !config().has("format");
    if (config().has("vertical"))
        format = config().getString("format", "Vertical");
    else
        format = config().getString("format", is_interactive ? "PrettyCompact" : "TabSeparated");

    format_max_block_size = config().getInt("format_max_block_size", global_context->getSettingsRef().max_block_size);

    insert_format = "Values";

    /// Setting value from cmd arg overrides one from config
    if (global_context->getSettingsRef().max_insert_block_size.changed)
        insert_format_max_block_size = global_context->getSettingsRef().max_insert_block_size;
    else
        insert_format_max_block_size = config().getInt("insert_format_max_block_size", global_context->getSettingsRef().max_insert_block_size);

    ClientInfo & client_info = global_context->getClientInfo();
    client_info.setInitialQuery();
    client_info.quota_key = config().getString("quota_key", "");
}

}


#pragma GCC diagnostic ignored "-Wunused-function"
#pragma GCC diagnostic ignored "-Wmissing-declarations"

int mainEntryClickHouseClient(int argc, char ** argv)
{
    try
    {
        DB::Client client;
        client.init(argc, argv);
        return client.run();
    }
    catch (const boost::program_options::error & e)
    {
        std::cerr << "Bad arguments: " << e.what() << std::endl;
        return 1;
    }
    catch (const DB::Exception & e)
    {
        std::cerr << DB::getExceptionMessage(e, false) << std::endl;
        return 1;
    }
    catch (...)
    {
        std::cerr << DB::getCurrentExceptionMessage(true) << std::endl;
        return 1;
    }
}<|MERGE_RESOLUTION|>--- conflicted
+++ resolved
@@ -90,12 +90,9 @@
     extern const int DEADLOCK_AVOIDED;
     extern const int SYNTAX_ERROR;
     extern const int TOO_DEEP_RECURSION;
-<<<<<<< HEAD
     extern const int NETWORK_ERROR;
     extern const int UNRECOGNIZED_ARGUMENTS;
-=======
     extern const int AUTHENTICATION_FAILED;
->>>>>>> cfa571ca
 }
 
 
@@ -576,87 +573,52 @@
                     << connection_parameters.host << ":" << connection_parameters.port
                     << (!connection_parameters.user.empty() ? " as user " + connection_parameters.user : "") << "." << std::endl;
 
-    connection = std::make_unique<Connection>(
-        connection_parameters.host,
-        connection_parameters.port,
-        connection_parameters.default_database,
-        connection_parameters.user,
-        connection_parameters.password,
-        "", /* cluster */
-        "", /* cluster_secret */
-        "client",
-        connection_parameters.compression,
-        connection_parameters.security);
-
     String server_name;
     UInt64 server_version_major = 0;
     UInt64 server_version_minor = 0;
     UInt64 server_version_patch = 0;
 
-    if (max_client_network_bandwidth)
-    {
-        ThrottlerPtr throttler = std::make_shared<Throttler>(max_client_network_bandwidth, 0, "");
-        connection->setThrottler(throttler);
-    }
-
-<<<<<<< HEAD
-    connection->getServerVersion(
-        connection_parameters.timeouts, server_name, server_version_major, server_version_minor, server_version_patch, server_revision);
+    try
+    {
+        connection = std::make_unique<Connection>(
+            connection_parameters.host,
+            connection_parameters.port,
+            connection_parameters.default_database,
+            connection_parameters.user,
+            connection_parameters.password,
+            "", /* cluster */
+            "", /* cluster_secret */
+            "client",
+            connection_parameters.compression,
+            connection_parameters.security);
+
+        if (max_client_network_bandwidth)
+        {
+            ThrottlerPtr throttler = std::make_shared<Throttler>(max_client_network_bandwidth, 0, "");
+            connection->setThrottler(throttler);
+        }
+
+        connection->getServerVersion(
+            connection_parameters.timeouts, server_name, server_version_major, server_version_minor, server_version_patch, server_revision);
+    }
+    catch (const Exception & e)
+    {
+        /// It is typical when users install ClickHouse, type some password and instantly forget it.
+        if ((connection_parameters.user.empty() || connection_parameters.user == "default")
+            && e.code() == DB::ErrorCodes::AUTHENTICATION_FAILED)
+        {
+            std::cerr << std::endl
+                << "If you have installed ClickHouse and forgot password you can reset it in the configuration file." << std::endl
+                << "The password for default user is typically located at /etc/clickhouse-server/users.d/default-password.xml" << std::endl
+                << "and deleting this file will reset the password." << std::endl
+                << "See also /etc/clickhouse-server/users.xml on the server where ClickHouse is installed." << std::endl
+                << std::endl;
+        }
+
+        throw;
+    }
 
     server_version = toString(server_version_major) + "." + toString(server_version_minor) + "." + toString(server_version_patch);
-=======
-        if (is_interactive)
-            std::cout << "Connecting to "
-                      << (!connection_parameters.default_database.empty() ? "database " + connection_parameters.default_database + " at "
-                                                                          : "")
-                      << connection_parameters.host << ":" << connection_parameters.port
-                      << (!connection_parameters.user.empty() ? " as user " + connection_parameters.user : "") << "." << std::endl;
-
-        String server_name;
-        UInt64 server_version_major = 0;
-        UInt64 server_version_minor = 0;
-        UInt64 server_version_patch = 0;
-
-        try
-        {
-            connection = std::make_unique<Connection>(
-                connection_parameters.host,
-                connection_parameters.port,
-                connection_parameters.default_database,
-                connection_parameters.user,
-                connection_parameters.password,
-                "", /* cluster */
-                "", /* cluster_secret */
-                "client",
-                connection_parameters.compression,
-                connection_parameters.security);
-
-            if (max_client_network_bandwidth)
-            {
-                ThrottlerPtr throttler = std::make_shared<Throttler>(max_client_network_bandwidth, 0, "");
-                connection->setThrottler(throttler);
-            }
-
-            connection->getServerVersion(
-                connection_parameters.timeouts, server_name, server_version_major, server_version_minor, server_version_patch, server_revision);
-        }
-        catch (const Exception & e)
-        {
-            /// It is typical when users install ClickHouse, type some password and instantly forget it.
-            if ((connection_parameters.user.empty() || connection_parameters.user == "default")
-                && e.code() == DB::ErrorCodes::AUTHENTICATION_FAILED)
-            {
-                std::cerr << std::endl
-                    << "If you have installed ClickHouse and forgot password you can reset it in the configuration file." << std::endl
-                    << "The password for default user is typically located at /etc/clickhouse-server/users.d/default-password.xml" << std::endl
-                    << "and deleting this file will reset the password." << std::endl
-                    << "See also /etc/clickhouse-server/users.xml on the server where ClickHouse is installed." << std::endl
-                    << std::endl;
-            }
-
-            throw;
-        }
->>>>>>> cfa571ca
 
     if (server_display_name = connection->getServerDisplayName(connection_parameters.timeouts); server_display_name.empty())
         server_display_name = config().getString("host", "localhost");
