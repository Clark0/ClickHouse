--- conflicted
+++ resolved
@@ -66,42 +66,6 @@
     using namespace DB;
     namespace po = boost::program_options;
 
-<<<<<<< HEAD
-    po::options_description desc = createOptionsDescription("Allowed options", getTerminalWidth());
-    desc.add_options()
-        ("help,h", "produce help message")
-        ("input", po::value<std::string>()->value_name("INPUT"), "input file")
-        ("output", po::value<std::string>()->value_name("OUTPUT"), "output file")
-        ("decompress,d", "decompress")
-        ("offset-in-compressed-file", po::value<size_t>()->default_value(0ULL), "offset to the compressed block (i.e. physical file offset)")
-        ("offset-in-decompressed-block", po::value<size_t>()->default_value(0ULL), "offset to the decompressed block (i.e. virtual offset)")
-        ("block-size,b", po::value<unsigned>()->default_value(DBMS_DEFAULT_BUFFER_SIZE), "compress in blocks of specified size")
-        ("hc", "use LZ4HC instead of LZ4")
-        ("zstd", "use ZSTD instead of LZ4")
-        ("deflate", "use deflate instead of LZ4")
-        ("codec", po::value<std::vector<std::string>>()->multitoken(), "use codecs combination instead of LZ4")
-        ("level", po::value<int>(), "compression level for codecs specified via flags")
-        ("none", "use no compression instead of LZ4")
-        ("stat", "print block statistics of compressed data")
-    ;
-
-    po::positional_options_description positional_desc;
-    positional_desc.add("input", 1);
-    positional_desc.add("output", 1);
-
-    po::variables_map options;
-    po::store(po::command_line_parser(argc, argv).options(desc).positional(positional_desc).run(), options);
-
-    if (options.count("help"))
-    {
-        std::cout << "Usage: " << argv[0] << " [options] < INPUT > OUTPUT" << std::endl;
-        std::cout << "Usage: " << argv[0] << " [options] INPUT OUTPUT" << std::endl;
-        std::cout << desc << std::endl;
-        return 0;
-    }
-
-=======
->>>>>>> 525d09bb
     try
     {
         po::options_description desc = createOptionsDescription("Allowed options", getTerminalWidth());
@@ -115,6 +79,7 @@
             ("block-size,b", po::value<unsigned>()->default_value(DBMS_DEFAULT_BUFFER_SIZE), "compress in blocks of specified size")
             ("hc", "use LZ4HC instead of LZ4")
             ("zstd", "use ZSTD instead of LZ4")
+            ("deflate", "use deflate instead of LZ4")
             ("codec", po::value<std::vector<std::string>>()->multitoken(), "use codecs combination instead of LZ4")
             ("level", po::value<int>(), "compression level for codecs specified via flags")
             ("none", "use no compression instead of LZ4")
