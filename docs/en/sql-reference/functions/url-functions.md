--- conflicted
+++ resolved
@@ -76,11 +76,7 @@
 
 **Arguments**
 
-<<<<<<< HEAD
-- `url` — URL. [String](../../sql-reference/data-types/string.md).
-=======
 - `url` — URL. [String](../data-types/string.md).
->>>>>>> 5a35010a
 
 :::note
 The URL can be specified with or without a scheme. Examples:
@@ -94,11 +90,7 @@
 
 **Returned values**
 
-<<<<<<< HEAD
-- Domain name if ClickHouse can parse the input string as a URL. Otherwise, an empty string. [String](../../sql-reference/data-types/string.md).
-=======
 - Domain name if ClickHouse can parse the input string as a URL. Otherwise, an empty string. [String](../data-types/string.md).
->>>>>>> 5a35010a
 
 **Example**
 
@@ -126,7 +118,7 @@
 
 **Arguments**
 
-- `url` — URL. [String](../../sql-reference/data-types/string.md).
+- `url` — URL. [String](../data-types/string.md).
 
 :::note
 The URL can be specified with or without a scheme. Examples:
@@ -140,7 +132,7 @@
 
 **Returned values**
 
-- Domain name if ClickHouse can parse the input string as a URL. Otherwise, an empty string. [String](../../sql-reference/data-types/string.md).
+- Domain name if ClickHouse can parse the input string as a URL. Otherwise, an empty string. [String](../data-types/string.md).
 
 **Example**
 
