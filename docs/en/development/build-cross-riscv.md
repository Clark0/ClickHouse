--- conflicted
+++ resolved
@@ -11,11 +11,7 @@
 
 The cross-build for RISC-V 64 is based on the [Build instructions](../development/build.md), follow them first.
 
-<<<<<<< HEAD
-## Install Clang-14
-=======
 ## Install Clang-16
->>>>>>> aa89dcc2
 
 Follow the instructions from https://apt.llvm.org/ for your Ubuntu or Debian setup or do
 ```
