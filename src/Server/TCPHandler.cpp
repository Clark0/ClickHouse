#include <iomanip>
#include <common/scope_guard.h>
#include <Poco/Net/NetException.h>
#include <Poco/Util/LayeredConfiguration.h>
#include <Common/CurrentThread.h>
#include <Common/Stopwatch.h>
#include <Common/NetException.h>
#include <Common/setThreadName.h>
#include <Common/OpenSSLHelpers.h>
#include <IO/Progress.h>
#include <Compression/CompressedReadBuffer.h>
#include <Compression/CompressedWriteBuffer.h>
#include <IO/ReadBufferFromPocoSocket.h>
#include <IO/WriteBufferFromPocoSocket.h>
#include <IO/LimitReadBuffer.h>
#include <IO/ReadHelpers.h>
#include <IO/WriteHelpers.h>
#include <IO/copyData.h>
#include <DataStreams/AsynchronousBlockInputStream.h>
#include <DataStreams/NativeBlockInputStream.h>
#include <DataStreams/NativeBlockOutputStream.h>
#include <Interpreters/executeQuery.h>
#include <Interpreters/TablesStatus.h>
#include <Interpreters/InternalTextLogsQueue.h>
#include <Interpreters/OpenTelemetrySpanLog.h>
#include <Interpreters/Session.h>
#include <Storages/StorageReplicatedMergeTree.h>
#include <Storages/MergeTree/MergeTreeDataPartUUID.h>
#include <Storages/StorageS3Cluster.h>
#include <Core/ExternalTable.h>
#include <Access/Credentials.h>
#include <Storages/ColumnDefault.h>
#include <DataTypes/DataTypeLowCardinality.h>
#include <Compression/CompressionFactory.h>
#include <common/logger_useful.h>
#include <fmt/format.h>

#include <Processors/Executors/PullingAsyncPipelineExecutor.h>
#include <Processors/Executors/PushingPipelineExecutor.h>
#include <Processors/Sinks/SinkToStorage.h>

#include "Core/Protocol.h"
#include "TCPHandler.h"

#if !defined(ARCADIA_BUILD)
#    include <Common/config_version.h>
#endif


namespace DB
{

namespace ErrorCodes
{
    extern const int LOGICAL_ERROR;
    extern const int ATTEMPT_TO_READ_AFTER_EOF;
    extern const int CLIENT_HAS_CONNECTED_TO_WRONG_PORT;
    extern const int UNKNOWN_EXCEPTION;
    extern const int UNKNOWN_PACKET_FROM_CLIENT;
    extern const int POCO_EXCEPTION;
    extern const int SOCKET_TIMEOUT;
    extern const int UNEXPECTED_PACKET_FROM_CLIENT;
    extern const int SUPPORT_IS_DISABLED;
    extern const int UNKNOWN_PROTOCOL;
}

TCPHandler::TCPHandler(IServer & server_, const Poco::Net::StreamSocket & socket_, bool parse_proxy_protocol_, std::string server_display_name_)
    : Poco::Net::TCPServerConnection(socket_)
    , server(server_)
    , parse_proxy_protocol(parse_proxy_protocol_)
    , log(&Poco::Logger::get("TCPHandler"))
    , server_display_name(std::move(server_display_name_))
{
}

TCPHandler::~TCPHandler()
{
    try
    {
        state.reset();
        if (out)
            out->next();
    }
    catch (...)
    {
        tryLogCurrentException(__PRETTY_FUNCTION__);
    }
}

void TCPHandler::runImpl()
{
    setThreadName("TCPHandler");
    ThreadStatus thread_status;

    session = std::make_unique<Session>(server.context(), ClientInfo::Interface::TCP);
    extractConnectionSettingsFromContext(server.context());

    socket().setReceiveTimeout(receive_timeout);
    socket().setSendTimeout(send_timeout);
    socket().setNoDelay(true);

    in = std::make_shared<ReadBufferFromPocoSocket>(socket());
    out = std::make_shared<WriteBufferFromPocoSocket>(socket());

    /// Support for PROXY protocol
    if (parse_proxy_protocol && !receiveProxyHeader())
        return;

    if (in->eof())
    {
        LOG_INFO(log, "Client has not sent any data.");
        return;
    }

    /// User will be authenticated here. It will also set settings from user profile into connection_context.
    try
    {
        receiveHello();
    }
    catch (const Exception & e) /// Typical for an incorrect username, password, or address.
    {
        if (e.code() == ErrorCodes::CLIENT_HAS_CONNECTED_TO_WRONG_PORT)
        {
            LOG_DEBUG(log, "Client has connected to wrong port.");
            return;
        }

        if (e.code() == ErrorCodes::ATTEMPT_TO_READ_AFTER_EOF)
        {
            LOG_INFO(log, "Client has gone away.");
            return;
        }

        try
        {
            /// We try to send error information to the client.
            sendException(e, send_exception_with_stack_trace);
        }
        catch (...) {}

        throw;
    }

    sendHello();

    if (!is_interserver_mode) /// In interserver mode queries are executed without a session context.
    {
        session->makeSessionContext();

        /// If session created, then settings in session context has been updated.
        /// So it's better to update the connection settings for flexibility.
        extractConnectionSettingsFromContext(session->sessionContext());

        /// When connecting, the default database could be specified.
        if (!default_database.empty())
            session->sessionContext()->setCurrentDatabase(default_database);
    }

    while (true)
    {
        /// We are waiting for a packet from the client. Thus, every `poll_interval` seconds check whether we need to shut down.
        {
            Stopwatch idle_time;
            UInt64 timeout_ms = std::min(poll_interval, idle_connection_timeout) * 1000000;
            while (!server.isCancelled() && !static_cast<ReadBufferFromPocoSocket &>(*in).poll(timeout_ms))
            {
                if (idle_time.elapsedSeconds() > idle_connection_timeout)
                {
                    LOG_TRACE(log, "Closing idle connection");
                    return;
                }
            }
        }

        /// If we need to shut down, or client disconnects.
        if (server.isCancelled() || in->eof())
            break;

        Stopwatch watch;
        state.reset();

        /// Initialized later.
        std::optional<CurrentThread::QueryScope> query_scope;

        /** An exception during the execution of request (it must be sent over the network to the client).
         *  The client will be able to accept it, if it did not happen while sending another packet and the client has not disconnected yet.
         */
        std::optional<DB::Exception> exception;
        bool network_error = false;

        try
        {
            /// If a user passed query-local timeouts, reset socket to initial state at the end of the query
            SCOPE_EXIT({state.timeout_setter.reset();});

            /** If Query - process it. If Ping or Cancel - go back to the beginning.
             *  There may come settings for a separate query that modify `query_context`.
             *  It's possible to receive part uuids packet before the query, so then receivePacket has to be called twice.
             */
            if (!receivePacket())
                continue;

            /** If part_uuids got received in previous packet, trying to read again.
              */
            if (state.empty() && state.part_uuids_to_ignore && !receivePacket())
                continue;

            query_scope.emplace(query_context);

            /// If query received, then settings in query_context has been updated.
            /// So it's better to update the connection settings for flexibility.
            extractConnectionSettingsFromContext(query_context);

            /// Sync timeouts on client and server during current query to avoid dangling queries on server
            /// NOTE: We use send_timeout for the receive timeout and vice versa (change arguments ordering in TimeoutSetter),
            ///  because send_timeout is client-side setting which has opposite meaning on the server side.
            /// NOTE: these settings are applied only for current connection (not for distributed tables' connections)
            state.timeout_setter = std::make_unique<TimeoutSetter>(socket(), receive_timeout, send_timeout);

            /// Should we send internal logs to client?
            const auto client_logs_level = query_context->getSettingsRef().send_logs_level;
            if (client_tcp_protocol_version >= DBMS_MIN_REVISION_WITH_SERVER_LOGS
                && client_logs_level != LogsLevel::none)
            {
                state.logs_queue = std::make_shared<InternalTextLogsQueue>();
                state.logs_queue->max_priority = Poco::Logger::parseLevel(client_logs_level.toString());
                CurrentThread::attachInternalTextLogsQueue(state.logs_queue, client_logs_level);
                CurrentThread::setFatalErrorCallback([this]{ sendLogs(); });
            }

            query_context->setExternalTablesInitializer([this] (ContextPtr context)
            {
                if (context != query_context)
                    throw Exception("Unexpected context in external tables initializer", ErrorCodes::LOGICAL_ERROR);

                /// Get blocks of temporary tables
                readData();

                /// Reset the input stream, as we received an empty block while receiving external table data.
                /// So, the stream has been marked as cancelled and we can't read from it anymore.
                state.block_in.reset();
                state.maybe_compressed_in.reset(); /// For more accurate accounting by MemoryTracker.
            });

            /// Send structure of columns to client for function input()
            query_context->setInputInitializer([this] (ContextPtr context, const StoragePtr & input_storage)
            {
                if (context != query_context)
                    throw Exception("Unexpected context in Input initializer", ErrorCodes::LOGICAL_ERROR);

                auto metadata_snapshot = input_storage->getInMemoryMetadataPtr();
                state.need_receive_data_for_input = true;

                /// Send ColumnsDescription for input storage.
                if (client_tcp_protocol_version >= DBMS_MIN_REVISION_WITH_COLUMN_DEFAULTS_METADATA
                    && query_context->getSettingsRef().input_format_defaults_for_omitted_fields)
                {
                    sendTableColumns(metadata_snapshot->getColumns());
                }

                /// Send block to the client - input storage structure.
                state.input_header = metadata_snapshot->getSampleBlock();
                sendData(state.input_header);
            });

            query_context->setInputBlocksReaderCallback([this] (ContextPtr context) -> Block
            {
                if (context != query_context)
                    throw Exception("Unexpected context in InputBlocksReader", ErrorCodes::LOGICAL_ERROR);

                if (!readDataNext())
                {
                    state.block_in.reset();
                    state.maybe_compressed_in.reset();
                    return Block();
                }
                return state.block_for_input;
            });

            customizeContext(query_context);

            /// This callback is needed for requesting read tasks inside pipeline for distributed processing
            query_context->setReadTaskCallback([this]() -> String
            {
                std::lock_guard lock(task_callback_mutex);
                sendReadTaskRequestAssumeLocked();
                return receiveReadTaskResponseAssumeLocked();
            });

            bool may_have_embedded_data = client_tcp_protocol_version >= DBMS_MIN_REVISION_WITH_CLIENT_SUPPORT_EMBEDDED_DATA;
            /// Processing Query
            state.io = executeQuery(state.query, query_context, false, state.stage, may_have_embedded_data);

            after_check_cancelled.restart();
            after_send_progress.restart();

            if (!state.io.out.empty())
            {
                state.need_receive_data_for_insert = true;
                processInsertQuery();
            }
            else if (state.need_receive_data_for_input) // It implies pipeline execution
            {
                /// It is special case for input(), all works for reading data from client will be done in callbacks.
                auto executor = state.io.pipeline.execute();
                executor->execute(state.io.pipeline.getNumThreads());
            }
            else if (state.io.pipeline.initialized())
                processOrdinaryQueryWithProcessors();
            else if (state.io.in)
                processOrdinaryQuery();

            state.io.onFinish();

            /// Do it before sending end of stream, to have a chance to show log message in client.
            query_scope->logPeakMemoryUsage();

            if (state.is_connection_closed)
                break;

            sendLogs();
            sendEndOfStream();

            /// QueryState should be cleared before QueryScope, since otherwise
            /// the MemoryTracker will be wrong for possible deallocations.
            /// (i.e. deallocations from the Aggregator with two-level aggregation)
            state.reset();
            query_scope.reset();
        }
        catch (const Exception & e)
        {
            state.io.onException();
            exception.emplace(e);

            if (e.code() == ErrorCodes::UNKNOWN_PACKET_FROM_CLIENT)
                throw;

            /// If there is UNEXPECTED_PACKET_FROM_CLIENT emulate network_error
            /// to break the loop, but do not throw to send the exception to
            /// the client.
            if (e.code() == ErrorCodes::UNEXPECTED_PACKET_FROM_CLIENT)
                network_error = true;

            /// If a timeout occurred, try to inform client about it and close the session
            if (e.code() == ErrorCodes::SOCKET_TIMEOUT)
                network_error = true;
        }
        catch (const Poco::Net::NetException & e)
        {
            /** We can get here if there was an error during connection to the client,
             *  or in connection with a remote server that was used to process the request.
             *  It is not possible to distinguish between these two cases.
             *  Although in one of them, we have to send exception to the client, but in the other - we can not.
             *  We will try to send exception to the client in any case - see below.
             */
            state.io.onException();
            exception.emplace(Exception::CreateFromPocoTag{}, e);
        }
        catch (const Poco::Exception & e)
        {
            state.io.onException();
            exception.emplace(Exception::CreateFromPocoTag{}, e);
        }
// Server should die on std logic errors in debug, like with assert()
// or ErrorCodes::LOGICAL_ERROR. This helps catch these errors in
// tests.
#ifndef NDEBUG
        catch (const std::logic_error & e)
        {
            state.io.onException();
            exception.emplace(Exception::CreateFromSTDTag{}, e);
            sendException(*exception, send_exception_with_stack_trace);
            std::abort();
        }
#endif
        catch (const std::exception & e)
        {
            state.io.onException();
            exception.emplace(Exception::CreateFromSTDTag{}, e);
        }
        catch (...)
        {
            state.io.onException();
            exception.emplace("Unknown exception", ErrorCodes::UNKNOWN_EXCEPTION);
        }

        try
        {
            if (exception)
            {
                try
                {
                    /// Try to send logs to client, but it could be risky too
                    /// Assume that we can't break output here
                    sendLogs();
                }
                catch (...)
                {
                    tryLogCurrentException(log, "Can't send logs to client");
                }

                const auto & e = *exception;
                LOG_ERROR(log, getExceptionMessage(e, true));
                sendException(*exception, send_exception_with_stack_trace);
            }
        }
        catch (...)
        {
            /** Could not send exception information to the client. */
            network_error = true;
            LOG_WARNING(log, "Client has gone away.");
        }

        try
        {
            /// A query packet is always followed by one or more data packets.
            /// If some of those data packets are left, try to skip them.
            if (exception && !state.empty() && !state.read_all_data)
                skipData();
        }
        catch (...)
        {
            network_error = true;
            LOG_WARNING(log, "Can't skip data packets after query failure.");
        }

        try
        {
            /// QueryState should be cleared before QueryScope, since otherwise
            /// the MemoryTracker will be wrong for possible deallocations.
            /// (i.e. deallocations from the Aggregator with two-level aggregation)
            state.reset();
            query_scope.reset();
        }
        catch (...)
        {
            /** During the processing of request, there was an exception that we caught and possibly sent to client.
             *  When destroying the request pipeline execution there was a second exception.
             *  For example, a pipeline could run in multiple threads, and an exception could occur in each of them.
             *  Ignore it.
             */
        }

        watch.stop();

        LOG_DEBUG(log, "Processed in {} sec.", watch.elapsedSeconds());

        /// It is important to destroy query context here. We do not want it to live arbitrarily longer than the query.
        query_context.reset();

        if (network_error)
            break;
    }
}


void TCPHandler::extractConnectionSettingsFromContext(const ContextPtr & context)
{
    const auto & settings = context->getSettingsRef();
    send_exception_with_stack_trace = settings.calculate_text_stack_trace;
    send_timeout = settings.send_timeout;
    receive_timeout = settings.receive_timeout;
    poll_interval = settings.poll_interval;
    idle_connection_timeout = settings.idle_connection_timeout;
    interactive_delay = settings.interactive_delay;
    sleep_in_send_tables_status = settings.sleep_in_send_tables_status_ms;
    unknown_packet_in_send_data = settings.unknown_packet_in_send_data;
    sleep_in_receive_cancel = settings.sleep_in_receive_cancel_ms;
}


bool TCPHandler::readDataNext()
{
    Stopwatch watch(CLOCK_MONOTONIC_COARSE);

    /// Poll interval should not be greater than receive_timeout
    constexpr UInt64 min_timeout_ms = 5000; // 5 ms
    UInt64 timeout_ms = std::max(min_timeout_ms, std::min(poll_interval * 1000000, static_cast<UInt64>(receive_timeout.totalMicroseconds())));
    bool read_ok = false;

    /// We are waiting for a packet from the client. Thus, every `POLL_INTERVAL` seconds check whether we need to shut down.
    while (true)
    {
        if (static_cast<ReadBufferFromPocoSocket &>(*in).poll(timeout_ms))
        {
            /// If client disconnected.
            if (in->eof())
            {
                LOG_INFO(log, "Client has dropped the connection, cancel the query.");
                state.is_connection_closed = true;
                break;
            }

            /// We accept and process data.
            read_ok = receivePacket();
            break;
        }

        /// Do we need to shut down?
        if (server.isCancelled())
            break;

        /** Have we waited for data for too long?
         *  If we periodically poll, the receive_timeout of the socket itself does not work.
         *  Therefore, an additional check is added.
         */
        Float64 elapsed = watch.elapsedSeconds();
        if (elapsed > static_cast<Float64>(receive_timeout.totalSeconds()))
        {
            throw Exception(ErrorCodes::SOCKET_TIMEOUT,
                            "Timeout exceeded while receiving data from client. Waited for {} seconds, timeout is {} seconds.",
                            static_cast<size_t>(elapsed), receive_timeout.totalSeconds());
        }
    }

    if (read_ok)
        sendLogs();
    else
        state.read_all_data = true;

    return read_ok;
}


void TCPHandler::readData()
{
    sendLogs();

    while (readDataNext())
        ;
}


void TCPHandler::skipData()
{
    state.skipping_data = true;
    SCOPE_EXIT({ state.skipping_data = false; });

    while (readDataNext())
        ;
}


void TCPHandler::processInsertQuery()
{
    PushingPipelineExecutor executor(state.io.out);
    /** Made above the rest of the lines, so that in case of `writePrefix` function throws an exception,
      *  client receive exception before sending data.
      */
    executor.start();

    /// Send ColumnsDescription for insertion table
    if (client_tcp_protocol_version >= DBMS_MIN_REVISION_WITH_COLUMN_DEFAULTS_METADATA)
    {
        const auto & table_id = query_context->getInsertionTable();
        if (query_context->getSettingsRef().input_format_defaults_for_omitted_fields)
        {
            if (!table_id.empty())
            {
                auto storage_ptr = DatabaseCatalog::instance().getTable(table_id, query_context);
                sendTableColumns(storage_ptr->getInMemoryMetadataPtr()->getColumns());
            }
        }
    }

    /// Send block to the client - table structure.
    sendData(executor.getHeader());

<<<<<<< HEAD
    auto [poll_interval, receive_timeout] = getReadTimeouts(connection_settings);
    sendLogs();

    while (readDataNext(poll_interval, receive_timeout))
        executor.push(std::move(state.block_for_insert));

    executor.finish();
=======
    try
    {
        readData();
    }
    catch (...)
    {
        /// To avoid flushing from the destructor, that may lead to uncaught exception.
        state.io.out->writeSuffix();
        throw;
    }
    state.io.out->writeSuffix();
>>>>>>> a5f11851
}


void TCPHandler::processOrdinaryQuery()
{
    OpenTelemetrySpanHolder span(__PRETTY_FUNCTION__);

    /// Pull query execution result, if exists, and send it to network.
    if (state.io.in)
    {

        if (query_context->getSettingsRef().allow_experimental_query_deduplication)
            sendPartUUIDs();

        /// This allows the client to prepare output format
        if (Block header = state.io.in->getHeader())
            sendData(header);

        /// Use of async mode here enables reporting progress and monitoring client cancelling the query
        AsynchronousBlockInputStream async_in(state.io.in);

        async_in.readPrefix();
        while (true)
        {
            if (isQueryCancelled())
            {
                async_in.cancel(false);
                break;
            }

            if (after_send_progress.elapsed() / 1000 >= interactive_delay)
            {
                /// Some time passed.
                after_send_progress.restart();
                sendProgress();
            }

            sendLogs();

            if (async_in.poll(interactive_delay / 1000))
            {
                const auto block = async_in.read();
                if (!block)
                    break;

                if (!state.io.null_format)
                    sendData(block);
            }
        }
        async_in.readSuffix();

        /** When the data has run out, we send the profiling data and totals up to the terminating empty block,
          * so that this information can be used in the suffix output of stream.
          * If the request has been interrupted, then sendTotals and other methods should not be called,
          * because we have not read all the data.
          */
        if (!isQueryCancelled())
        {
            sendTotals(state.io.in->getTotals());
            sendExtremes(state.io.in->getExtremes());
            sendProfileInfo(state.io.in->getProfileInfo());
            sendProgress();
        }

        if (state.is_connection_closed)
            return;

        sendData({});
    }

    sendProgress();
}


void TCPHandler::processOrdinaryQueryWithProcessors()
{
    auto & pipeline = state.io.pipeline;

    if (query_context->getSettingsRef().allow_experimental_query_deduplication)
        sendPartUUIDs();

    /// Send header-block, to allow client to prepare output format for data to send.
    {
        const auto & header = pipeline.getHeader();

        if (header)
            sendData(header);
    }

    {
        PullingAsyncPipelineExecutor executor(pipeline);
        CurrentMetrics::Increment query_thread_metric_increment{CurrentMetrics::QueryThread};

        Block block;
        while (executor.pull(block, interactive_delay / 1000))
        {
            std::lock_guard lock(task_callback_mutex);

            if (isQueryCancelled())
            {
                /// A packet was received requesting to stop execution of the request.
                executor.cancel();
                break;
            }

            if (after_send_progress.elapsed() / 1000 >= interactive_delay)
            {
                /// Some time passed and there is a progress.
                after_send_progress.restart();
                sendProgress();
            }

            sendLogs();

            if (block)
            {
                if (!state.io.null_format)
                    sendData(block);
            }
        }

        /** If data has run out, we will send the profiling data and total values to
          * the last zero block to be able to use
          * this information in the suffix output of stream.
          * If the request was interrupted, then `sendTotals` and other methods could not be called,
          *  because we have not read all the data yet,
          *  and there could be ongoing calculations in other threads at the same time.
          */
        if (!isQueryCancelled())
        {
            sendTotals(executor.getTotalsBlock());
            sendExtremes(executor.getExtremesBlock());
            sendProfileInfo(executor.getProfileInfo());
            sendProgress();
            sendLogs();
        }

        if (state.is_connection_closed)
            return;

        sendData({});
    }

    sendProgress();
}


void TCPHandler::processTablesStatusRequest()
{
    TablesStatusRequest request;
    request.read(*in, client_tcp_protocol_version);

    ContextPtr context_to_resolve_table_names = session->sessionContext() ? session->sessionContext() : server.context();

    TablesStatusResponse response;
    for (const QualifiedTableName & table_name: request.tables)
    {
        auto resolved_id = context_to_resolve_table_names->tryResolveStorageID({table_name.database, table_name.table});
        StoragePtr table = DatabaseCatalog::instance().tryGetTable(resolved_id, context_to_resolve_table_names);
        if (!table)
            continue;

        TableStatus status;
        if (auto * replicated_table = dynamic_cast<StorageReplicatedMergeTree *>(table.get()))
        {
            status.is_replicated = true;
            status.absolute_delay = replicated_table->getAbsoluteDelay();
        }
        else
            status.is_replicated = false; //-V1048

        response.table_states_by_id.emplace(table_name, std::move(status));
    }


    writeVarUInt(Protocol::Server::TablesStatusResponse, *out);

    /// For testing hedged requests
    if (sleep_in_send_tables_status.totalMilliseconds())
    {
        out->next();
        std::chrono::milliseconds ms(sleep_in_send_tables_status.totalMilliseconds());
        std::this_thread::sleep_for(ms);
    }

    response.write(*out, client_tcp_protocol_version);
}

void TCPHandler::receiveUnexpectedTablesStatusRequest()
{
    TablesStatusRequest skip_request;
    skip_request.read(*in, client_tcp_protocol_version);

    throw NetException("Unexpected packet TablesStatusRequest received from client", ErrorCodes::UNEXPECTED_PACKET_FROM_CLIENT);
}

void TCPHandler::sendPartUUIDs()
{
    auto uuids = query_context->getPartUUIDs()->get();
    if (!uuids.empty())
    {
        for (const auto & uuid : uuids)
            LOG_TRACE(log, "Sending UUID: {}", toString(uuid));

        writeVarUInt(Protocol::Server::PartUUIDs, *out);
        writeVectorBinary(uuids, *out);
        out->next();
    }
}


void TCPHandler::sendReadTaskRequestAssumeLocked()
{
    writeVarUInt(Protocol::Server::ReadTaskRequest, *out);
    out->next();
}

void TCPHandler::sendProfileInfo(const BlockStreamProfileInfo & info)
{
    writeVarUInt(Protocol::Server::ProfileInfo, *out);
    info.write(*out);
    out->next();
}


void TCPHandler::sendTotals(const Block & totals)
{
    if (totals)
    {
        initBlockOutput(totals);

        writeVarUInt(Protocol::Server::Totals, *out);
        writeStringBinary("", *out);

        state.block_out->write(totals);
        state.maybe_compressed_out->next();
        out->next();
    }
}


void TCPHandler::sendExtremes(const Block & extremes)
{
    if (extremes)
    {
        initBlockOutput(extremes);

        writeVarUInt(Protocol::Server::Extremes, *out);
        writeStringBinary("", *out);

        state.block_out->write(extremes);
        state.maybe_compressed_out->next();
        out->next();
    }
}


bool TCPHandler::receiveProxyHeader()
{
    if (in->eof())
    {
        LOG_WARNING(log, "Client has not sent any data.");
        return false;
    }

    String forwarded_address;

    /// Only PROXYv1 is supported.
    /// Validation of protocol is not fully performed.

    LimitReadBuffer limit_in(*in, 107, true); /// Maximum length from the specs.

    assertString("PROXY ", limit_in);

    if (limit_in.eof())
    {
        LOG_WARNING(log, "Incomplete PROXY header is received.");
        return false;
    }

    /// TCP4 / TCP6 / UNKNOWN
    if ('T' == *limit_in.position())
    {
        assertString("TCP", limit_in);

        if (limit_in.eof())
        {
            LOG_WARNING(log, "Incomplete PROXY header is received.");
            return false;
        }

        if ('4' != *limit_in.position() && '6' != *limit_in.position())
        {
            LOG_WARNING(log, "Unexpected protocol in PROXY header is received.");
            return false;
        }

        ++limit_in.position();
        assertChar(' ', limit_in);

        /// Read the first field and ignore other.
        readStringUntilWhitespace(forwarded_address, limit_in);

        /// Skip until \r\n
        while (!limit_in.eof() && *limit_in.position() != '\r')
            ++limit_in.position();
        assertString("\r\n", limit_in);
    }
    else if (checkString("UNKNOWN", limit_in))
    {
        /// This is just a health check, there is no subsequent data in this connection.

        while (!limit_in.eof() && *limit_in.position() != '\r')
            ++limit_in.position();
        assertString("\r\n", limit_in);
        return false;
    }
    else
    {
        LOG_WARNING(log, "Unexpected protocol in PROXY header is received.");
        return false;
    }

    LOG_TRACE(log, "Forwarded client address from PROXY header: {}", forwarded_address);
    session->getClientInfo().forwarded_for = forwarded_address;
    return true;
}


namespace
{

std::string formatHTTPErrorResponseWhenUserIsConnectedToWrongPort(const Poco::Util::AbstractConfiguration& config)
{
    std::string result = fmt::format(
        "HTTP/1.0 400 Bad Request\r\n\r\n"
        "Port {} is for clickhouse-client program\r\n",
        config.getString("tcp_port"));

    if (config.has("http_port"))
    {
        result += fmt::format(
            "You must use port {} for HTTP.\r\n",
            config.getString("http_port"));
    }

    return result;
}

}


void TCPHandler::receiveHello()
{
    /// Receive `hello` packet.
    UInt64 packet_type = 0;
    String user;
    String password;

    readVarUInt(packet_type, *in);
    if (packet_type != Protocol::Client::Hello)
    {
        /** If you accidentally accessed the HTTP protocol for a port destined for an internal TCP protocol,
          * Then instead of the packet type, there will be G (GET) or P (POST), in most cases.
          */
        if (packet_type == 'G' || packet_type == 'P')
        {
            writeString(formatHTTPErrorResponseWhenUserIsConnectedToWrongPort(server.config()), *out);
            throw Exception("Client has connected to wrong port", ErrorCodes::CLIENT_HAS_CONNECTED_TO_WRONG_PORT);
        }
        else
            throw NetException("Unexpected packet from client", ErrorCodes::UNEXPECTED_PACKET_FROM_CLIENT);
    }

    readStringBinary(client_name, *in);
    readVarUInt(client_version_major, *in);
    readVarUInt(client_version_minor, *in);
    // NOTE For backward compatibility of the protocol, client cannot send its version_patch.
    readVarUInt(client_tcp_protocol_version, *in);
    readStringBinary(default_database, *in);
    readStringBinary(user, *in);
    readStringBinary(password, *in);

    if (user.empty())
        throw NetException("Unexpected packet from client (no user in Hello package)", ErrorCodes::UNEXPECTED_PACKET_FROM_CLIENT);

    LOG_DEBUG(log, "Connected {} version {}.{}.{}, revision: {}{}{}.",
        client_name,
        client_version_major, client_version_minor, client_version_patch,
        client_tcp_protocol_version,
        (!default_database.empty() ? ", database: " + default_database : ""),
        (!user.empty() ? ", user: " + user : "")
    );

    auto & client_info = session->getClientInfo();
    client_info.client_name = client_name;
    client_info.client_version_major = client_version_major;
    client_info.client_version_minor = client_version_minor;
    client_info.client_version_patch = client_version_patch;
    client_info.client_tcp_protocol_version = client_tcp_protocol_version;

    is_interserver_mode = (user == USER_INTERSERVER_MARKER);
    if (is_interserver_mode)
    {
        client_info.interface = ClientInfo::Interface::TCP_INTERSERVER;
        receiveClusterNameAndSalt();
        return;
    }

    session->authenticate(user, password, socket().peerAddress());
}


void TCPHandler::receiveUnexpectedHello()
{
    UInt64 skip_uint_64;
    String skip_string;

    readStringBinary(skip_string, *in);
    readVarUInt(skip_uint_64, *in);
    readVarUInt(skip_uint_64, *in);
    readVarUInt(skip_uint_64, *in);
    readStringBinary(skip_string, *in);
    readStringBinary(skip_string, *in);
    readStringBinary(skip_string, *in);

    throw NetException("Unexpected packet Hello received from client", ErrorCodes::UNEXPECTED_PACKET_FROM_CLIENT);
}


void TCPHandler::sendHello()
{
    writeVarUInt(Protocol::Server::Hello, *out);
    writeStringBinary(DBMS_NAME, *out);
    writeVarUInt(DBMS_VERSION_MAJOR, *out);
    writeVarUInt(DBMS_VERSION_MINOR, *out);
    writeVarUInt(DBMS_TCP_PROTOCOL_VERSION, *out);
    if (client_tcp_protocol_version >= DBMS_MIN_REVISION_WITH_SERVER_TIMEZONE)
        writeStringBinary(DateLUT::instance().getTimeZone(), *out);
    if (client_tcp_protocol_version >= DBMS_MIN_REVISION_WITH_SERVER_DISPLAY_NAME)
        writeStringBinary(server_display_name, *out);
    if (client_tcp_protocol_version >= DBMS_MIN_REVISION_WITH_VERSION_PATCH)
        writeVarUInt(DBMS_VERSION_PATCH, *out);
    out->next();
}


bool TCPHandler::receivePacket()
{
    UInt64 packet_type = 0;
    readVarUInt(packet_type, *in);

    switch (packet_type)
    {
        case Protocol::Client::IgnoredPartUUIDs:
            /// Part uuids packet if any comes before query.
            if (!state.empty() || state.part_uuids_to_ignore)
                receiveUnexpectedIgnoredPartUUIDs();
            receiveIgnoredPartUUIDs();
            return true;

        case Protocol::Client::Query:
            if (!state.empty())
                receiveUnexpectedQuery();
            receiveQuery();
            return true;

        case Protocol::Client::Data:
        case Protocol::Client::Scalar:
            if (state.skipping_data)
                return receiveUnexpectedData(false);
            if (state.empty())
                receiveUnexpectedData(true);
            return receiveData(packet_type == Protocol::Client::Scalar);

        case Protocol::Client::Ping:
            writeVarUInt(Protocol::Server::Pong, *out);
            out->next();
            return false;

        case Protocol::Client::Cancel:
        {
            /// For testing connection collector.
            if (sleep_in_receive_cancel.totalMilliseconds())
            {
                std::chrono::milliseconds ms(sleep_in_receive_cancel.totalMilliseconds());
                std::this_thread::sleep_for(ms);
            }

            return false;
        }

        case Protocol::Client::Hello:
            receiveUnexpectedHello();

        case Protocol::Client::TablesStatusRequest:
            if (!state.empty())
                receiveUnexpectedTablesStatusRequest();
            processTablesStatusRequest();
            out->next();
            return false;

        default:
            throw Exception("Unknown packet " + toString(packet_type) + " from client", ErrorCodes::UNKNOWN_PACKET_FROM_CLIENT);
    }
}


void TCPHandler::receiveIgnoredPartUUIDs()
{
    readVectorBinary(state.part_uuids_to_ignore.emplace(), *in);
}


void TCPHandler::receiveUnexpectedIgnoredPartUUIDs()
{
    std::vector<UUID> skip_part_uuids;
    readVectorBinary(skip_part_uuids, *in);
    throw NetException("Unexpected packet IgnoredPartUUIDs received from client", ErrorCodes::UNEXPECTED_PACKET_FROM_CLIENT);
}


String TCPHandler::receiveReadTaskResponseAssumeLocked()
{
    UInt64 packet_type = 0;
    readVarUInt(packet_type, *in);
    if (packet_type != Protocol::Client::ReadTaskResponse)
    {
        if (packet_type == Protocol::Client::Cancel)
        {
            state.is_cancelled = true;
            /// For testing connection collector.
            if (sleep_in_receive_cancel.totalMilliseconds())
            {
                std::chrono::milliseconds ms(sleep_in_receive_cancel.totalMilliseconds());
                std::this_thread::sleep_for(ms);
            }
            return {};
        }
        else
        {
            throw Exception(fmt::format("Received {} packet after requesting read task",
                    Protocol::Client::toString(packet_type)), ErrorCodes::UNEXPECTED_PACKET_FROM_CLIENT);
        }
    }
    UInt64 version;
    readVarUInt(version, *in);
    if (version != DBMS_CLUSTER_PROCESSING_PROTOCOL_VERSION)
        throw Exception("Protocol version for distributed processing mismatched", ErrorCodes::UNKNOWN_PROTOCOL);
    String response;
    readStringBinary(response, *in);
    return response;
}


void TCPHandler::receiveClusterNameAndSalt()
{
    readStringBinary(cluster, *in);
    readStringBinary(salt, *in, 32);

    try
    {
        if (salt.empty())
            throw NetException("Empty salt is not allowed", ErrorCodes::UNEXPECTED_PACKET_FROM_CLIENT);

        cluster_secret = server.context()->getCluster(cluster)->getSecret();
    }
    catch (const Exception & e)
    {
        try
        {
            /// We try to send error information to the client.
            sendException(e, send_exception_with_stack_trace);
        }
        catch (...) {}

        throw;
    }
}

void TCPHandler::receiveQuery()
{
    UInt64 stage = 0;
    UInt64 compression = 0;

    state.is_empty = false;
    readStringBinary(state.query_id, *in);

    /// Read client info.
    ClientInfo client_info = session->getClientInfo();
    if (client_tcp_protocol_version >= DBMS_MIN_REVISION_WITH_CLIENT_INFO)
        client_info.read(*in, client_tcp_protocol_version);

    /// Per query settings are also passed via TCP.
    /// We need to check them before applying due to they can violate the settings constraints.
    auto settings_format = (client_tcp_protocol_version >= DBMS_MIN_REVISION_WITH_SETTINGS_SERIALIZED_AS_STRINGS)
        ? SettingsWriteFormat::STRINGS_WITH_FLAGS
        : SettingsWriteFormat::BINARY;
    Settings passed_settings;
    passed_settings.read(*in, settings_format);

    /// Interserver secret.
    std::string received_hash;
    if (client_tcp_protocol_version >= DBMS_MIN_REVISION_WITH_INTERSERVER_SECRET)
    {
        readStringBinary(received_hash, *in, 32);
    }

    readVarUInt(stage, *in);
    state.stage = QueryProcessingStage::Enum(stage);

    readVarUInt(compression, *in);
    state.compression = static_cast<Protocol::Compression>(compression);
    last_block_in.compression = state.compression;

    readStringBinary(state.query, *in);

    if (is_interserver_mode)
    {
#if USE_SSL
        std::string data(salt);
        data += cluster_secret;
        data += state.query;
        data += state.query_id;
        data += client_info.initial_user;

        if (received_hash.size() != 32)
            throw NetException("Unexpected hash received from client", ErrorCodes::UNEXPECTED_PACKET_FROM_CLIENT);

        std::string calculated_hash = encodeSHA256(data);

        if (calculated_hash != received_hash)
            throw NetException("Hash mismatch", ErrorCodes::UNEXPECTED_PACKET_FROM_CLIENT);
        /// TODO: change error code?

        /// initial_user can be empty in case of Distributed INSERT via Buffer/Kafka,
        /// i.e. when the INSERT is done with the global context (w/o user).
        if (!client_info.initial_user.empty())
        {
            LOG_DEBUG(log, "User (initial): {}", client_info.initial_user);
            session->authenticate(AlwaysAllowCredentials{client_info.initial_user}, client_info.initial_address);
        }
#else
        throw Exception(
            "Inter-server secret support is disabled, because ClickHouse was built without SSL library",
            ErrorCodes::SUPPORT_IS_DISABLED);
#endif
    }

    query_context = session->makeQueryContext(std::move(client_info));

    /// Sets the default database if it wasn't set earlier for the session context.
    if (!default_database.empty() && !session->sessionContext())
        query_context->setCurrentDatabase(default_database);

    if (state.part_uuids_to_ignore)
        query_context->getIgnoredPartUUIDs()->add(*state.part_uuids_to_ignore);

    query_context->setProgressCallback([this] (const Progress & value) { return this->updateProgress(value); });

    ///
    /// Settings
    ///
    auto settings_changes = passed_settings.changes();
    auto query_kind = query_context->getClientInfo().query_kind;
    if (query_kind == ClientInfo::QueryKind::INITIAL_QUERY)
    {
        /// Throw an exception if the passed settings violate the constraints.
        query_context->checkSettingsConstraints(settings_changes);
    }
    else
    {
        /// Quietly clamp to the constraints if it's not an initial query.
        query_context->clampToSettingsConstraints(settings_changes);
    }
    query_context->applySettingsChanges(settings_changes);

    /// Use the received query id, or generate a random default. It is convenient
    /// to also generate the default OpenTelemetry trace id at the same time, and
    /// set the trace parent.
    /// Notes:
    /// 1) ClientInfo might contain upstream trace id, so we decide whether to use
    /// the default ids after we have received the ClientInfo.
    /// 2) There is the opentelemetry_start_trace_probability setting that
    /// controls when we start a new trace. It can be changed via Native protocol,
    /// so we have to apply the changes first.
    query_context->setCurrentQueryId(state.query_id);

    /// Disable function name normalization when it's a secondary query, because queries are either
    /// already normalized on initiator node, or not normalized and should remain unnormalized for
    /// compatibility.
    if (query_kind == ClientInfo::QueryKind::SECONDARY_QUERY)
    {
        query_context->setSetting("normalize_function_names", false);
    }
}

void TCPHandler::receiveUnexpectedQuery()
{
    UInt64 skip_uint_64;
    String skip_string;

    readStringBinary(skip_string, *in);

    ClientInfo skip_client_info;
    if (client_tcp_protocol_version >= DBMS_MIN_REVISION_WITH_CLIENT_INFO)
        skip_client_info.read(*in, client_tcp_protocol_version);

    Settings skip_settings;
    auto settings_format = (client_tcp_protocol_version >= DBMS_MIN_REVISION_WITH_SETTINGS_SERIALIZED_AS_STRINGS) ? SettingsWriteFormat::STRINGS_WITH_FLAGS
                                                                                                      : SettingsWriteFormat::BINARY;
    skip_settings.read(*in, settings_format);

    std::string skip_hash;
    bool interserver_secret = client_tcp_protocol_version >= DBMS_MIN_REVISION_WITH_INTERSERVER_SECRET;
    if (interserver_secret)
        readStringBinary(skip_hash, *in, 32);

    readVarUInt(skip_uint_64, *in);

    readVarUInt(skip_uint_64, *in);
    last_block_in.compression = static_cast<Protocol::Compression>(skip_uint_64);

    readStringBinary(skip_string, *in);

    throw NetException("Unexpected packet Query received from client", ErrorCodes::UNEXPECTED_PACKET_FROM_CLIENT);
}

bool TCPHandler::receiveData(bool scalar)
{
    initBlockInput();

    /// The name of the temporary table for writing data, default to empty string
    auto temporary_id = StorageID::createEmpty();
    readStringBinary(temporary_id.table_name, *in);

    /// Read one block from the network and write it down
    Block block = state.block_in->read();

    if (!block)
    {
        state.read_all_data = true;
        return false;
    }

<<<<<<< HEAD
            auto resolved = query_context->tryResolveStorageID(temporary_id, Context::ResolveExternal);
            StoragePtr storage;
            /// If such a table does not exist, create it.
            if (resolved)
            {
                storage = DatabaseCatalog::instance().getTable(resolved, query_context);
            }
            else
            {
                NamesAndTypesList columns = block.getNamesAndTypesList();
                auto temporary_table = TemporaryTableHolder(query_context, ColumnsDescription{columns}, {});
                storage = temporary_table.getTable();
                query_context->addExternalTable(temporary_id.table_name, std::move(temporary_table));
            }
            auto metadata_snapshot = storage->getInMemoryMetadataPtr();
            /// The data will be written directly to the table.
            Chain temporary_table_out(storage->write(ASTPtr(), metadata_snapshot, query_context));
            PushingPipelineExecutor executor(temporary_table_out);
            executor.start();
            executor.push(block);
            executor.finish();
        }
        else if (state.need_receive_data_for_input)
=======
    if (scalar)
    {
        /// Scalar value
        query_context->addScalar(temporary_id.table_name, block);
    }
    else if (!state.need_receive_data_for_insert && !state.need_receive_data_for_input)
    {
        /// Data for external tables

        auto resolved = query_context->tryResolveStorageID(temporary_id, Context::ResolveExternal);
        StoragePtr storage;
        /// If such a table does not exist, create it.
        if (resolved)
>>>>>>> a5f11851
        {
            storage = DatabaseCatalog::instance().getTable(resolved, query_context);
        }
        else
        {
<<<<<<< HEAD
            /// INSERT query.
            state.block_for_insert = block;
=======
            NamesAndTypesList columns = block.getNamesAndTypesList();
            auto temporary_table = TemporaryTableHolder(query_context, ColumnsDescription{columns}, {});
            storage = temporary_table.getTable();
            query_context->addExternalTable(temporary_id.table_name, std::move(temporary_table));
>>>>>>> a5f11851
        }
        auto metadata_snapshot = storage->getInMemoryMetadataPtr();
        /// The data will be written directly to the table.
        auto temporary_table_out = std::make_shared<PushingToSinkBlockOutputStream>(storage->write(ASTPtr(), metadata_snapshot, query_context));
        temporary_table_out->write(block);
        temporary_table_out->writeSuffix();

    }
    else if (state.need_receive_data_for_input)
    {
        /// 'input' table function.
        state.block_for_input = block;
    }
    else
    {
        /// INSERT query.
        state.io.out->write(block);
    }
    return true;
}


bool TCPHandler::receiveUnexpectedData(bool throw_exception)
{
    String skip_external_table_name;
    readStringBinary(skip_external_table_name, *in);

    std::shared_ptr<ReadBuffer> maybe_compressed_in;
    if (last_block_in.compression == Protocol::Compression::Enable)
        maybe_compressed_in = std::make_shared<CompressedReadBuffer>(*in, /* allow_different_codecs */ true);
    else
        maybe_compressed_in = in;

    auto skip_block_in = std::make_shared<NativeBlockInputStream>(*maybe_compressed_in, client_tcp_protocol_version);
    bool read_ok = skip_block_in->read();

    if (!read_ok)
        state.read_all_data = true;

    if (throw_exception)
        throw NetException("Unexpected packet Data received from client", ErrorCodes::UNEXPECTED_PACKET_FROM_CLIENT);

    return read_ok;
}

void TCPHandler::initBlockInput()
{
    if (!state.block_in)
    {
        /// 'allow_different_codecs' is set to true, because some parts of compressed data can be precompressed in advance
        /// with another codec that the rest of the data. Example: data sent by Distributed tables.

        if (state.compression == Protocol::Compression::Enable)
            state.maybe_compressed_in = std::make_shared<CompressedReadBuffer>(*in, /* allow_different_codecs */ true);
        else
            state.maybe_compressed_in = in;

        Block header;
        if (!state.io.out.empty())
            header = state.io.out.getInputHeader();
        else if (state.need_receive_data_for_input)
            header = state.input_header;

        state.block_in = std::make_shared<NativeBlockInputStream>(
            *state.maybe_compressed_in,
            header,
            client_tcp_protocol_version);
    }
}


void TCPHandler::initBlockOutput(const Block & block)
{
    if (!state.block_out)
    {
        const Settings & query_settings = query_context->getSettingsRef();
        if (!state.maybe_compressed_out)
        {
            std::string method = Poco::toUpper(query_settings.network_compression_method.toString());
            std::optional<int> level;
            if (method == "ZSTD")
                level = query_settings.network_zstd_compression_level;

            if (state.compression == Protocol::Compression::Enable)
            {
                CompressionCodecFactory::instance().validateCodec(method, level, !query_settings.allow_suspicious_codecs, query_settings.allow_experimental_codecs);

                state.maybe_compressed_out = std::make_shared<CompressedWriteBuffer>(
                    *out, CompressionCodecFactory::instance().get(method, level));
            }
            else
                state.maybe_compressed_out = out;
        }

        state.block_out = std::make_shared<NativeBlockOutputStream>(
            *state.maybe_compressed_out,
            client_tcp_protocol_version,
            block.cloneEmpty(),
            !query_settings.low_cardinality_allow_in_native_format);
    }
}

void TCPHandler::initLogsBlockOutput(const Block & block)
{
    if (!state.logs_block_out)
    {
        /// Use uncompressed stream since log blocks usually contain only one row
        const Settings & query_settings = query_context->getSettingsRef();
        state.logs_block_out = std::make_shared<NativeBlockOutputStream>(
            *out,
            client_tcp_protocol_version,
            block.cloneEmpty(),
            !query_settings.low_cardinality_allow_in_native_format);
    }
}


bool TCPHandler::isQueryCancelled()
{
    if (state.is_cancelled || state.sent_all_data)
        return true;

    if (after_check_cancelled.elapsed() / 1000 < interactive_delay)
        return false;

    after_check_cancelled.restart();

    /// During request execution the only packet that can come from the client is stopping the query.
    if (static_cast<ReadBufferFromPocoSocket &>(*in).poll(0))
    {
        if (in->eof())
        {
            LOG_INFO(log, "Client has dropped the connection, cancel the query.");
            state.is_cancelled = true;
            state.is_connection_closed = true;
            return true;
        }

        UInt64 packet_type = 0;
        readVarUInt(packet_type, *in);

        switch (packet_type)
        {
            case Protocol::Client::Cancel:
                if (state.empty())
                    throw NetException("Unexpected packet Cancel received from client", ErrorCodes::UNEXPECTED_PACKET_FROM_CLIENT);
                LOG_INFO(log, "Query was cancelled.");
                state.is_cancelled = true;
                /// For testing connection collector.
                {
                    if (sleep_in_receive_cancel.totalMilliseconds())
                    {
                        std::chrono::milliseconds ms(sleep_in_receive_cancel.totalMilliseconds());
                        std::this_thread::sleep_for(ms);
                    }
                }

                return true;

            default:
                throw NetException("Unknown packet from client", ErrorCodes::UNKNOWN_PACKET_FROM_CLIENT);
        }
    }

    return false;
}


void TCPHandler::sendData(const Block & block)
{
    initBlockOutput(block);

    auto prev_bytes_written_out = out->count();
    auto prev_bytes_written_compressed_out = state.maybe_compressed_out->count();

    try
    {
        /// For testing hedged requests
        if (unknown_packet_in_send_data)
        {
            --unknown_packet_in_send_data;
            if (unknown_packet_in_send_data == 0)
                writeVarUInt(UInt64(-1), *out);
        }

        writeVarUInt(Protocol::Server::Data, *out);
        /// Send external table name (empty name is the main table)
        writeStringBinary("", *out);

        /// For testing hedged requests
        if (block.rows() > 0 && query_context->getSettingsRef().sleep_in_send_data_ms.totalMilliseconds())
        {
            out->next();
            std::chrono::milliseconds ms(query_context->getSettingsRef().sleep_in_send_data_ms.totalMilliseconds());
            std::this_thread::sleep_for(ms);
        }

        state.block_out->write(block);
        state.maybe_compressed_out->next();
        out->next();
    }
    catch (...)
    {
        /// In case of unsuccessful write, if the buffer with written data was not flushed,
        ///  we will rollback write to avoid breaking the protocol.
        /// (otherwise the client will not be able to receive exception after unfinished data
        ///  as it will expect the continuation of the data).
        /// It looks like hangs on client side or a message like "Data compressed with different methods".

        if (state.compression == Protocol::Compression::Enable)
        {
            auto extra_bytes_written_compressed = state.maybe_compressed_out->count() - prev_bytes_written_compressed_out;
            if (state.maybe_compressed_out->offset() >= extra_bytes_written_compressed)
                state.maybe_compressed_out->position() -= extra_bytes_written_compressed;
        }

        auto extra_bytes_written_out = out->count() - prev_bytes_written_out;
        if (out->offset() >= extra_bytes_written_out)
            out->position() -= extra_bytes_written_out;

        throw;
    }
}


void TCPHandler::sendLogData(const Block & block)
{
    initLogsBlockOutput(block);

    writeVarUInt(Protocol::Server::Log, *out);
    /// Send log tag (empty tag is the default tag)
    writeStringBinary("", *out);

    state.logs_block_out->write(block);
    out->next();
}

void TCPHandler::sendTableColumns(const ColumnsDescription & columns)
{
    writeVarUInt(Protocol::Server::TableColumns, *out);

    /// Send external table name (empty name is the main table)
    writeStringBinary("", *out);
    writeStringBinary(columns.toString(), *out);

    out->next();
}

void TCPHandler::sendException(const Exception & e, bool with_stack_trace)
{
    writeVarUInt(Protocol::Server::Exception, *out);
    writeException(e, *out, with_stack_trace);
    out->next();
}


void TCPHandler::sendEndOfStream()
{
    state.sent_all_data = true;
    writeVarUInt(Protocol::Server::EndOfStream, *out);
    out->next();
}


void TCPHandler::updateProgress(const Progress & value)
{
    state.progress.incrementPiecewiseAtomically(value);
}


void TCPHandler::sendProgress()
{
    writeVarUInt(Protocol::Server::Progress, *out);
    auto increment = state.progress.fetchAndResetPiecewiseAtomically();
    increment.write(*out, client_tcp_protocol_version);
    out->next();
}


void TCPHandler::sendLogs()
{
    if (!state.logs_queue)
        return;

    MutableColumns logs_columns;
    MutableColumns curr_logs_columns;
    size_t rows = 0;

    for (; state.logs_queue->tryPop(curr_logs_columns); ++rows)
    {
        if (rows == 0)
        {
            logs_columns = std::move(curr_logs_columns);
        }
        else
        {
            for (size_t j = 0; j < logs_columns.size(); ++j)
                logs_columns[j]->insertRangeFrom(*curr_logs_columns[j], 0, curr_logs_columns[j]->size());
        }
    }

    if (rows > 0)
    {
        Block block = InternalTextLogsQueue::getSampleBlock();
        block.setColumns(std::move(logs_columns));
        sendLogData(block);
    }
}


void TCPHandler::run()
{
    try
    {
        runImpl();

        LOG_DEBUG(log, "Done processing connection.");
    }
    catch (Poco::Exception & e)
    {
        /// Timeout - not an error.
        if (!strcmp(e.what(), "Timeout"))
        {
            LOG_DEBUG(log, "Poco::Exception. Code: {}, e.code() = {}, e.displayText() = {}, e.what() = {}", ErrorCodes::POCO_EXCEPTION, e.code(), e.displayText(), e.what());
        }
        else
            throw;
    }
}

}<|MERGE_RESOLUTION|>--- conflicted
+++ resolved
@@ -566,27 +566,12 @@
     /// Send block to the client - table structure.
     sendData(executor.getHeader());
 
-<<<<<<< HEAD
-    auto [poll_interval, receive_timeout] = getReadTimeouts(connection_settings);
     sendLogs();
 
-    while (readDataNext(poll_interval, receive_timeout))
+    while (readDataNext())
         executor.push(std::move(state.block_for_insert));
 
     executor.finish();
-=======
-    try
-    {
-        readData();
-    }
-    catch (...)
-    {
-        /// To avoid flushing from the destructor, that may lead to uncaught exception.
-        state.io.out->writeSuffix();
-        throw;
-    }
-    state.io.out->writeSuffix();
->>>>>>> a5f11851
 }
 
 
@@ -1332,31 +1317,6 @@
         return false;
     }
 
-<<<<<<< HEAD
-            auto resolved = query_context->tryResolveStorageID(temporary_id, Context::ResolveExternal);
-            StoragePtr storage;
-            /// If such a table does not exist, create it.
-            if (resolved)
-            {
-                storage = DatabaseCatalog::instance().getTable(resolved, query_context);
-            }
-            else
-            {
-                NamesAndTypesList columns = block.getNamesAndTypesList();
-                auto temporary_table = TemporaryTableHolder(query_context, ColumnsDescription{columns}, {});
-                storage = temporary_table.getTable();
-                query_context->addExternalTable(temporary_id.table_name, std::move(temporary_table));
-            }
-            auto metadata_snapshot = storage->getInMemoryMetadataPtr();
-            /// The data will be written directly to the table.
-            Chain temporary_table_out(storage->write(ASTPtr(), metadata_snapshot, query_context));
-            PushingPipelineExecutor executor(temporary_table_out);
-            executor.start();
-            executor.push(block);
-            executor.finish();
-        }
-        else if (state.need_receive_data_for_input)
-=======
     if (scalar)
     {
         /// Scalar value
@@ -1370,28 +1330,23 @@
         StoragePtr storage;
         /// If such a table does not exist, create it.
         if (resolved)
->>>>>>> a5f11851
         {
             storage = DatabaseCatalog::instance().getTable(resolved, query_context);
         }
         else
         {
-<<<<<<< HEAD
-            /// INSERT query.
-            state.block_for_insert = block;
-=======
             NamesAndTypesList columns = block.getNamesAndTypesList();
             auto temporary_table = TemporaryTableHolder(query_context, ColumnsDescription{columns}, {});
             storage = temporary_table.getTable();
             query_context->addExternalTable(temporary_id.table_name, std::move(temporary_table));
->>>>>>> a5f11851
         }
         auto metadata_snapshot = storage->getInMemoryMetadataPtr();
         /// The data will be written directly to the table.
-        auto temporary_table_out = std::make_shared<PushingToSinkBlockOutputStream>(storage->write(ASTPtr(), metadata_snapshot, query_context));
-        temporary_table_out->write(block);
-        temporary_table_out->writeSuffix();
-
+        Chain temporary_table_out(storage->write(ASTPtr(), metadata_snapshot, query_context));
+        PushingPipelineExecutor executor(temporary_table_out);
+        executor.start();
+        executor.push(block);
+        executor.finish();
     }
     else if (state.need_receive_data_for_input)
     {
@@ -1401,7 +1356,7 @@
     else
     {
         /// INSERT query.
-        state.io.out->write(block);
+        state.block_for_insert = block;
     }
     return true;
 }
