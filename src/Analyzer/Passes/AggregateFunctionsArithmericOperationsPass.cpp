#include <Analyzer/Passes/AggregateFunctionsArithmericOperationsPass.h>

#include <AggregateFunctions/AggregateFunctionFactory.h>
#include <AggregateFunctions/IAggregateFunction.h>

#include <Functions/FunctionFactory.h>
#include <Functions/IFunction.h>

#include <Analyzer/InDepthQueryTreeVisitor.h>
#include <Analyzer/ConstantNode.h>
#include <Analyzer/FunctionNode.h>
#include <Analyzer/Utils.h>

namespace DB
{

namespace ErrorCodes
{
    extern const int BAD_TYPE_OF_FIELD;
}

namespace
{

Field zeroField(const Field & value)
{
    switch (value.getType())
    {
        case Field::Types::UInt64: return static_cast<UInt64>(0);
        case Field::Types::Int64: return static_cast<Int64>(0);
        case Field::Types::Float64: return static_cast<Float64>(0);
        case Field::Types::UInt128: return static_cast<UInt128>(0);
        case Field::Types::Int128: return static_cast<Int128>(0);
        case Field::Types::UInt256: return static_cast<UInt256>(0);
        case Field::Types::Int256: return static_cast<Int256>(0);
        default:
            break;
    }

    throw Exception(ErrorCodes::BAD_TYPE_OF_FIELD, "Unexpected literal type in function");
}

/** Rewrites:   sum([multiply|divide]) -> [multiply|divide](sum)
  *             [min|max|avg]([multiply|divide|plus|minus]) -> [multiply|divide|plus|minus]([min|max|avg])
  *
  * TODO: Support `groupBitAnd`, `groupBitOr`, `groupBitXor` functions.
  * TODO: Support rewrite `f((2 * n) * n)` into '2 * f(n * n)'.
  */
class AggregateFunctionsArithmericOperationsVisitor : public InDepthQueryTreeVisitorWithContext<AggregateFunctionsArithmericOperationsVisitor>
{
public:
    using Base = InDepthQueryTreeVisitorWithContext<AggregateFunctionsArithmericOperationsVisitor>;
    using Base::Base;

    void enterImpl(QueryTreeNodePtr & node)
    {
        if (!getSettings().optimize_arithmetic_operations_in_aggregate_functions)
            return;

        auto * aggregate_function_node = node->as<FunctionNode>();
        if (!aggregate_function_node || !aggregate_function_node->isAggregateFunction())
            return;

        static std::unordered_map<std::string_view, std::unordered_set<std::string_view>> supported_aggregate_functions
            = {{"sum", {"multiply", "divide"}},
               {"min", {"multiply", "divide", "plus", "minus"}},
               {"max", {"multiply", "divide", "plus", "minus"}},
               {"avg", {"multiply", "divide", "plus", "minus"}}};

        auto & aggregate_function_arguments_nodes = aggregate_function_node->getArguments().getNodes();
        if (aggregate_function_arguments_nodes.size() != 1)
            return;

        const auto & arithmetic_function_node = aggregate_function_arguments_nodes[0];
        auto * arithmetic_function_node_typed = arithmetic_function_node->as<FunctionNode>();
        if (!arithmetic_function_node_typed)
            return;

        const auto & arithmetic_function_arguments_nodes = arithmetic_function_node_typed->getArguments().getNodes();
        if (arithmetic_function_arguments_nodes.size() != 2)
            return;

        /// Aggregate functions[sum|min|max|avg] is case-insensitive, so we use lower cases name
        auto lower_aggregate_function_name = Poco::toLower(aggregate_function_node->getFunctionName());

        auto supported_aggregate_function_it = supported_aggregate_functions.find(lower_aggregate_function_name);
        if (supported_aggregate_function_it == supported_aggregate_functions.end())
            return;

        const auto & arithmetic_function_name = arithmetic_function_node_typed->getFunctionName();
        if (!supported_aggregate_function_it->second.contains(arithmetic_function_name))
            return;

        const auto * left_argument_constant_node = arithmetic_function_arguments_nodes[0]->as<ConstantNode>();
        const auto * right_argument_constant_node = arithmetic_function_arguments_nodes[1]->as<ConstantNode>();

        if (!left_argument_constant_node && !right_argument_constant_node)
            return;

        /** Need reverse max <-> min for:
          *
          * max(-1*value) -> -1*min(value)
          * max(value/-2) -> min(value)/-2
          * max(1-value) -> 1-min(value)
          */
        auto get_reverse_aggregate_function_name = [](const std::string & aggregate_function_name) -> std::string
        {
            if (aggregate_function_name == "min")
                return "max";
            else if (aggregate_function_name == "max")
                return "min";
            else
                return aggregate_function_name;
        };

        size_t arithmetic_function_argument_index = 0;

        if (left_argument_constant_node && !right_argument_constant_node)
        {
            /// Do not rewrite `sum(1/n)` with `sum(1) * div(1/n)` because of lose accuracy
            if (arithmetic_function_name == "divide")
                return;

            /// Rewrite `aggregate_function(inner_function(constant, argument))` into `inner_function(constant, aggregate_function(argument))`
            const auto & left_argument_constant_value_literal = left_argument_constant_node->getValue();
            bool need_reverse = (arithmetic_function_name == "multiply" && left_argument_constant_value_literal < zeroField(left_argument_constant_value_literal))
                || (arithmetic_function_name == "minus");

            if (need_reverse)
                lower_aggregate_function_name = get_reverse_aggregate_function_name(lower_aggregate_function_name);

            arithmetic_function_argument_index = 1;
        }
        else if (right_argument_constant_node)
        {
            /// Rewrite `aggregate_function(inner_function(argument, constant))` into `inner_function(aggregate_function(argument), constant)`
            const auto & right_argument_constant_value_literal = right_argument_constant_node->getValue();
            bool need_reverse = (arithmetic_function_name == "multiply" || arithmetic_function_name == "divide") && right_argument_constant_value_literal < zeroField(right_argument_constant_value_literal);

            if (need_reverse)
                lower_aggregate_function_name = get_reverse_aggregate_function_name(lower_aggregate_function_name);

            arithmetic_function_argument_index = 0;
        }

        auto optimized_function_node = cloneArithmeticFunctionAndWrapArgumentIntoAggregateFunction(arithmetic_function_node,
            arithmetic_function_argument_index,
            node,
            lower_aggregate_function_name);
        if (optimized_function_node->getResultType()->equals(*node->getResultType()))
            node = std::move(optimized_function_node);
    }

private:
    QueryTreeNodePtr cloneArithmeticFunctionAndWrapArgumentIntoAggregateFunction(
        const QueryTreeNodePtr & arithmetic_function,
        size_t arithmetic_function_argument_index,
        const QueryTreeNodePtr & aggregate_function,
        const std::string & result_aggregate_function_name)
    {
        auto arithmetic_function_clone = arithmetic_function->clone();
        auto & arithmetic_function_clone_typed = arithmetic_function_clone->as<FunctionNode &>();
        auto & arithmetic_function_clone_arguments_nodes = arithmetic_function_clone_typed.getArguments().getNodes();
        auto & arithmetic_function_clone_argument = arithmetic_function_clone_arguments_nodes[arithmetic_function_argument_index];

        auto aggregate_function_clone = aggregate_function->clone();
        auto & aggregate_function_clone_typed = aggregate_function_clone->as<FunctionNode &>();

        aggregate_function_clone_typed.getArguments().getNodes() = { arithmetic_function_clone_argument };
        resolveAggregateFunctionNodeByName(aggregate_function_clone_typed, result_aggregate_function_name);

        arithmetic_function_clone_arguments_nodes[arithmetic_function_argument_index] = std::move(aggregate_function_clone);
        resolveOrdinaryFunctionNodeByName(arithmetic_function_clone_typed, arithmetic_function_clone_typed.getFunctionName(), getContext());

        return arithmetic_function_clone;
    }
<<<<<<< HEAD
=======

    void resolveOrdinaryFunctionNode(FunctionNode & function_node, const String & function_name) const
    {
        auto function = FunctionFactory::instance().get(function_name, getContext());
        function_node.resolveAsFunction(function->build(function_node.getArgumentColumns()));
    }

    static void resolveAggregateFunctionNode(FunctionNode & function_node, const QueryTreeNodePtr & argument, const String & aggregate_function_name)
    {
        auto function_aggregate_function = function_node.getAggregateFunction();

        AggregateFunctionProperties properties;
        auto action = NullsAction::EMPTY;
        auto aggregate_function = AggregateFunctionFactory::instance().get(
            aggregate_function_name, action, {argument->getResultType()}, function_aggregate_function->getParameters(), properties);

        function_node.resolveAsAggregateFunction(std::move(aggregate_function));
    }
>>>>>>> 9d26f8bb
};

}

void AggregateFunctionsArithmericOperationsPass::run(QueryTreeNodePtr & query_tree_node, ContextPtr context)
{
    AggregateFunctionsArithmericOperationsVisitor visitor(std::move(context));
    visitor.visit(query_tree_node);
}

}<|MERGE_RESOLUTION|>--- conflicted
+++ resolved
@@ -174,27 +174,6 @@
 
         return arithmetic_function_clone;
     }
-<<<<<<< HEAD
-=======
-
-    void resolveOrdinaryFunctionNode(FunctionNode & function_node, const String & function_name) const
-    {
-        auto function = FunctionFactory::instance().get(function_name, getContext());
-        function_node.resolveAsFunction(function->build(function_node.getArgumentColumns()));
-    }
-
-    static void resolveAggregateFunctionNode(FunctionNode & function_node, const QueryTreeNodePtr & argument, const String & aggregate_function_name)
-    {
-        auto function_aggregate_function = function_node.getAggregateFunction();
-
-        AggregateFunctionProperties properties;
-        auto action = NullsAction::EMPTY;
-        auto aggregate_function = AggregateFunctionFactory::instance().get(
-            aggregate_function_name, action, {argument->getResultType()}, function_aggregate_function->getParameters(), properties);
-
-        function_node.resolveAsAggregateFunction(std::move(aggregate_function));
-    }
->>>>>>> 9d26f8bb
 };
 
 }
