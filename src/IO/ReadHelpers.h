--- conflicted
+++ resolved
@@ -163,7 +163,7 @@
 
 [[noreturn]] void throwAtAssertionFailed(const char * s, ReadBuffer & buf);
 
-inline bool checkChar(char c, ReadBuffer & buf)
+inline bool checkChar(char c, ReadBuffer & buf)  // -V1071
 {
     char a;
     if (!buf.peek(a) || a != c)
@@ -192,17 +192,6 @@
     return checkString(s.c_str(), buf);
 }
 
-<<<<<<< HEAD
-=======
-inline bool checkChar(char c, ReadBuffer & buf)  // -V1071
-{
-    if (buf.eof() || *buf.position() != c)
-        return false;
-    ++buf.position();
-    return true;
-}
-
->>>>>>> d9c46003
 bool checkStringCaseInsensitive(const char * s, ReadBuffer & buf);
 inline bool checkStringCaseInsensitive(const String & s, ReadBuffer & buf)
 {
