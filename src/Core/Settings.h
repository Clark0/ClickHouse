--- conflicted
+++ resolved
@@ -80,19 +80,6 @@
     M(UInt64, idle_connection_timeout, 3600, "Close idle TCP connections after specified number of seconds.", 0) \
     M(UInt64, distributed_connections_pool_size, 1024, "Maximum number of connections with one remote server in the pool.", 0) \
     M(UInt64, connections_with_failover_max_tries, 3, "The maximum number of attempts to connect to replicas.", 0) \
-<<<<<<< HEAD
-    M(UInt64, s3_strict_upload_part_size, 0, "The exact size of part to upload during multipart upload to S3 (some implementations does not supports variable size parts).", 0) \
-    M(UInt64, s3_min_upload_part_size, 16*1024*1024, "The minimum size of part to upload during multipart upload to S3.", 0) \
-    M(UInt64, s3_max_upload_part_size, 5ull*1024*1024*1024, "The maximum size of part to upload during multipart upload to S3.", 0) \
-    M(UInt64, s3_upload_part_size_multiply_factor, 2, "Multiply s3_min_upload_part_size by this factor each time s3_multiply_parts_count_threshold parts were uploaded from a single write to S3.", 0) \
-    M(UInt64, s3_upload_part_size_multiply_parts_count_threshold, 500, "Each time this number of parts was uploaded to S3, s3_min_upload_part_size is multiplied by s3_upload_part_size_multiply_factor.", 0) \
-    M(UInt64, s3_max_inflight_parts_for_one_file, 20, "The maximum number of a concurrent loaded parts in multipart upload request. 0 means unlimited.", 0) \
-    M(UInt64, s3_max_single_part_upload_size, 32*1024*1024, "The maximum size of object to upload using singlepart upload to S3.", 0) \
-    M(UInt64, s3_max_single_read_retries, 4, "The maximum number of retries during single S3 read.", 0) \
-    M(UInt64, s3_max_unexpected_write_error_retries, 4, "The maximum number of retries in case of unexpected errors during S3 write.", 0) \
-    M(UInt64, s3_max_redirects, 10, "Max number of S3 redirects hops allowed.", 0) \
-    M(UInt64, s3_max_connections, 1024, "The maximum number of connections per server.", 0) \
-=======
     M(UInt64, s3_strict_upload_part_size, S3::DEFAULT_STRICT_UPLOAD_PART_SIZE, "The exact size of part to upload during multipart upload to S3 (some implementations does not supports variable size parts).", 0) \
     M(UInt64, azure_strict_upload_part_size, 0, "The exact size of part to upload during multipart upload to Azure blob storage.", 0) \
     M(UInt64, azure_max_blocks_in_multipart_upload, 50000, "Maximum number of blocks in multipart upload for Azure.", 0) \
@@ -117,48 +104,19 @@
     M(UInt64, s3_max_unexpected_write_error_retries, S3::DEFAULT_MAX_UNEXPECTED_WRITE_ERROR_RETRIES, "The maximum number of retries in case of unexpected errors during S3 write.", 0) \
     M(UInt64, s3_max_redirects, S3::DEFAULT_MAX_REDIRECTS, "Max number of S3 redirects hops allowed.", 0) \
     M(UInt64, s3_max_connections, S3::DEFAULT_MAX_CONNECTIONS, "The maximum number of connections per server.", 0) \
->>>>>>> 13a3efd6
     M(UInt64, s3_max_get_rps, 0, "Limit on S3 GET request per second rate before throttling. Zero means unlimited.", 0) \
     M(UInt64, s3_max_get_burst, 0, "Max number of requests that can be issued simultaneously before hitting request per second limit. By default (0) equals to `s3_max_get_rps`", 0) \
     M(UInt64, s3_max_put_rps, 0, "Limit on S3 PUT request per second rate before throttling. Zero means unlimited.", 0) \
     M(UInt64, s3_max_put_burst, 0, "Max number of requests that can be issued simultaneously before hitting request per second limit. By default (0) equals to `s3_max_put_rps`", 0) \
-<<<<<<< HEAD
-    M(UInt64, s3_list_object_keys_size, 1000, "Maximum number of files that could be returned in batch by ListObject request", 0) \
-    M(Bool, s3_use_adaptive_timeouts, true, "When adaptive timeouts are enabled first two attempts are made with low receive and send timeout", 0) \
-=======
     M(UInt64, s3_list_object_keys_size, S3::DEFAULT_LIST_OBJECT_KEYS_SIZE, "Maximum number of files that could be returned in batch by ListObject request", 0) \
     M(Bool, s3_use_adaptive_timeouts, S3::DEFAULT_USE_ADAPTIVE_TIMEOUTS, "When adaptive timeouts are enabled first two attempts are made with low receive and send timeout", 0) \
     M(UInt64, azure_list_object_keys_size, 1000, "Maximum number of files that could be returned in batch by ListObject request", 0) \
->>>>>>> 13a3efd6
     M(Bool, s3_truncate_on_insert, false, "Enables or disables truncate before insert in s3 engine tables.", 0) \
     M(Bool, s3_create_new_file_on_insert, false, "Enables or disables creating a new file on each insert in s3 engine tables", 0) \
     M(Bool, s3_skip_empty_files, false, "Allow to skip empty files in s3 table engine", 0) \
     M(Bool, s3_check_objects_after_upload, false, "Check each uploaded object to s3 with head request to be sure that upload was successful", 0) \
     M(Bool, s3_allow_parallel_part_upload, true, "Use multiple threads for s3 multipart upload. It may lead to slightly higher memory usage", 0) \
     M(Bool, s3_throw_on_zero_files_match, false, "Throw an error, when ListObjects request cannot match any files", 0) \
-<<<<<<< HEAD
-    M(Bool, s3_disable_checksum, false, "Do not calculate a checksum when sending a file to S3. This speeds up writes by avoiding excessive processing passes on a file. It is mostly safe as the data of MergeTree tables is checksummed by ClickHouse anyway, and when S3 is accessed with HTTPS, the TLS layer already provides integrity while transferring through the network. While additional checksums on S3 give defense in depth.", 0) \
-    M(UInt64, s3_retry_attempts, 100, "Setting for Aws::Client::RetryStrategy, Aws::Client does retries itself, 0 means no retries", 0) \
-    M(UInt64, s3_request_timeout_ms, 30000, "Idleness timeout for sending and receiving data to/from S3. Fail if a single TCP read or write call blocks for this long.", 0) \
-    M(UInt64, s3_connect_timeout_ms, 1000, "Connection timeout for host from s3 disks.", 0) \
-    M(UInt64, azure_strict_upload_part_size, 0, "The exact size of part to upload during multipart upload to Azure blob storage.", 0) \
-    M(UInt64, azure_min_upload_part_size, 16*1024*1024, "The minimum size of part to upload during multipart upload to Azure blob storage.", 0) \
-    M(UInt64, azure_max_upload_part_size, 5ull*1024*1024*1024, "The maximum size of part to upload during multipart upload to Azure blob storage.", 0) \
-    M(UInt64, azure_upload_part_size_multiply_factor, 2, "Multiply azure_min_upload_part_size by this factor each time azure_multiply_parts_count_threshold parts were uploaded from a single write to Azure blob storage.", 0) \
-    M(UInt64, azure_upload_part_size_multiply_parts_count_threshold, 500, "Each time this number of parts was uploaded to Azure blob storage, azure_min_upload_part_size is multiplied by azure_upload_part_size_multiply_factor.", 0) \
-    M(UInt64, azure_max_inflight_parts_for_one_file, 20, "The maximum number of a concurrent loaded parts in multipart upload request. 0 means unlimited.", 0) \
-    M(UInt64, azure_max_single_part_upload_size, 100*1024*1024, "The maximum size of object to upload using singlepart upload to Azure blob storage.", 0) \
-    M(UInt64, azure_max_single_part_copy_size, 256*1024*1024, "The maximum size of object to copy using single part copy to Azure blob storage.", 0) \
-    M(UInt64, azure_max_single_read_retries, 4, "The maximum number of retries during single Azure blob storage read.", 0) \
-    M(UInt64, azure_max_unexpected_write_error_retries, 4, "The maximum number of retries in case of unexpected errors during Azure blob storage write", 0) \
-    M(UInt64, azure_list_object_keys_size, 1000, "Maximum number of files that could be returned in batch by ListObject request", 0) \
-    M(UInt64, azure_sdk_max_retries, 10, "Maximum number of retries in azure sdk", 0) \
-    M(UInt64, azure_sdk_retry_initial_backoff_ms, 10, "Minimal backoff between retries in azure sdk", 0) \
-    M(UInt64, azure_sdk_retry_max_backoff_ms, 1000, "Maximal backoff between retries in azure sdk", 0) \
-    M(Bool, azure_truncate_on_insert, false, "Enables or disables truncate before insert in azure engine tables.", 0) \
-    M(Bool, azure_create_new_file_on_insert, false, "Enables or disables creating a new file on each insert in azure engine tables", 0) \
-    M(Bool, azure_allow_parallel_part_upload, true, "Use multiple threads for azure multipart upload.", 0) \
-=======
     M(Bool, hdfs_throw_on_zero_files_match, false, "Throw an error, when ListObjects request cannot match any files", 0) \
     M(Bool, azure_throw_on_zero_files_match, false, "Throw an error, when ListObjects request cannot match any files", 0) \
     M(Bool, s3_ignore_file_doesnt_exist, false, "Return 0 rows when the requested files don't exist, instead of throwing an exception in S3 table engine", 0) \
@@ -169,7 +127,6 @@
     M(UInt64, s3_retry_attempts, S3::DEFAULT_RETRY_ATTEMPTS, "Setting for Aws::Client::RetryStrategy, Aws::Client does retries itself, 0 means no retries", 0) \
     M(UInt64, s3_request_timeout_ms, S3::DEFAULT_REQUEST_TIMEOUT_MS, "Idleness timeout for sending and receiving data to/from S3. Fail if a single TCP read or write call blocks for this long.", 0) \
     M(UInt64, s3_connect_timeout_ms, S3::DEFAULT_CONNECT_TIMEOUT_MS, "Connection timeout for host from s3 disks.", 0) \
->>>>>>> 13a3efd6
     M(Bool, enable_s3_requests_logging, false, "Enable very explicit logging of S3 requests. Makes sense for debug only.", 0) \
     M(String, s3queue_default_zookeeper_path, "/clickhouse/s3queue/", "Default zookeeper path prefix for S3Queue engine", 0) \
     M(Bool, s3queue_enable_logging_to_s3queue_log, false, "Enable writing to system.s3queue_log. The value can be overwritten per table with table settings", 0) \
