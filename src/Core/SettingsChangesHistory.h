--- conflicted
+++ resolved
@@ -90,11 +90,8 @@
               {"read_from_page_cache_if_exists_otherwise_bypass_cache", false, false, "Added userspace page cache"},
               {"page_cache_inject_eviction", false, false, "Added userspace page cache"},
               {"input_format_json_use_string_type_for_ambiguous_paths_in_named_tuples_inference_from_objects", false, false, "Allow to use String type for ambiguous paths during named tuple inference from JSON objects"},
-<<<<<<< HEAD
               {"optimize_functions_to_subcolumns", false, true, "Enable optimization by default"},
-=======
               {"parallel_replicas_allow_in_with_subquery", false, true, "If true, subquery for IN will be executed on every follower replica"},
->>>>>>> 2781224d
               }},
     {"24.2", {{"allow_suspicious_variant_types", true, false, "Don't allow creating Variant type with suspicious variants by default"},
               {"validate_experimental_and_suspicious_types_inside_nested_types", false, true, "Validate usage of experimental and suspicious types inside nested types"},
