--- conflicted
+++ resolved
@@ -3453,7 +3453,7 @@
             auto single_disk_volume = std::make_shared<SingleDiskVolume>(disk->getName(), disk, 0);
             auto part = createPart(part_name, *part_info, single_disk_volume, relative_temp_part_dir);
             part->loadColumnsChecksumsIndexes(false, true);
-            renameTempPartAndAdd(part, increment);
+            renameTempPartAndAdd(part, nullptr, increment); //FIXME
         };
 
         restore_tasks.emplace_back(std::move(restore_task));
@@ -3558,7 +3558,7 @@
     return partition_id;
 }
 
-<<<<<<< HEAD
+
 DataPartsVector MergeTreeData::getDataPartsVector(ContextPtr local_context) const
 {
     return getVisibleDataPartsVector(local_context->getCurrentTransaction());
@@ -3596,7 +3596,8 @@
     maybe_visible_parts.resize(new_size);
     return maybe_visible_parts;
 }
-=======
+
+
 std::unordered_set<String> MergeTreeData::getPartitionIDsFromQuery(const ASTs & asts, ContextPtr local_context) const
 {
     std::unordered_set<String> partition_ids;
@@ -3605,7 +3606,6 @@
     return partition_ids;
 }
 
->>>>>>> 23f865c7
 
 MergeTreeData::DataPartsVector MergeTreeData::getDataPartsVector(
     const DataPartStates & affordable_states, DataPartStateVector * out_states, bool require_projection_parts) const
@@ -4652,7 +4652,7 @@
                 max_added_blocks = std::make_shared<PartitionIdToMaxBlock>(replicated->getMaxAddedBlocks());
         }
 
-        auto parts = getDataPartsVector();
+        auto parts = getDataPartsVector(query_context);
         MergeTreeDataSelectExecutor reader(*this);
         query_info.merge_tree_select_result_ptr = reader.estimateNumMarksToRead(
             parts,
