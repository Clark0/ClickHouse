--- conflicted
+++ resolved
@@ -642,38 +642,6 @@
     size_t files;
     readBinary(files, in);
 
-<<<<<<< HEAD
-    auto disk = reservation->getDisk();
-
-    static const String TMP_PREFIX = "tmp_fetch_";
-    String tmp_prefix = tmp_prefix_.empty() ? TMP_PREFIX : tmp_prefix_;
-
-    /// We will remove directory if it's already exists. Make precautions.
-    if (tmp_prefix.empty() //-V560
-        || part_name.empty()
-        || std::string::npos != tmp_prefix.find_first_of("/.")
-        || std::string::npos != part_name.find_first_of("/."))
-        throw Exception("Logical error: tmp_prefix and part_name cannot be empty or contain '.' or '/' characters.", ErrorCodes::LOGICAL_ERROR);
-
-    String part_relative_path = String(to_detached ? "detached/" : "") + tmp_prefix + part_name;
-    String part_download_path = fs::path(data.getRelativeDataPath()) / part_relative_path / "";
-
-    if (disk->exists(part_download_path))
-    {
-        LOG_WARNING(log, "Directory {} already exists, probably result of a failed fetch. Will remove it before fetching part.",
-            fullPath(disk, part_download_path));
-        disk->removeRecursive(part_download_path);
-    }
-
-    disk->createDirectories(part_download_path);
-
-    SyncGuardPtr sync_guard;
-    if (data.getSettings()->fsync_part_directory)
-        sync_guard = disk->getDirectorySyncGuard(part_download_path);
-
-    MergeTreeData::DataPart::Checksums checksums;
-=======
->>>>>>> a5ad3324
     for (size_t i = 0; i < files; ++i)
     {
         String file_name;
