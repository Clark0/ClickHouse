--- conflicted
+++ resolved
@@ -12,11 +12,7 @@
 #include <Storages/StorageReplicatedMergeTree.h>
 #include <Common/StringUtils/StringUtils.h>
 #include <Common/escapeForFileName.h>
-<<<<<<< HEAD
 #include <Common/ZooKeeper/ZooKeeper.h>
-#include <Common/DirectorySyncGuard.h>
-=======
->>>>>>> 20a3b978
 #include <Common/CurrentMetrics.h>
 #include <common/JSON.h>
 #include <common/logger_useful.h>
@@ -1012,14 +1008,10 @@
 
     SyncGuardPtr sync_guard;
     if (storage.getSettings()->fsync_part_directory)
-<<<<<<< HEAD
-        sync_guard.emplace(volume->getDisk(), to);
+        sync_guard = volume->getDisk()->getDirectorySyncGuard(to);
 
     lockSharedData();
     unlockSharedData(old_relative_path);
-=======
-        sync_guard = volume->getDisk()->getDirectorySyncGuard(to);
->>>>>>> 20a3b978
 }
 
 
