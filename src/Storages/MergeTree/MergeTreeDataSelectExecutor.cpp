--- conflicted
+++ resolved
@@ -977,14 +977,10 @@
                 if (ranges.ranges.empty())
                     break;
 
-<<<<<<< HEAD
                 auto & index_and_condition = skip_indexes.useful_indices[idx];
                 auto & stat = useful_indices_stat[idx];
                 stat.total_parts.fetch_add(1, std::memory_order_relaxed);
-=======
-                index_and_condition.stat.total_parts.fetch_add(1, std::memory_order_relaxed);
-                index_and_condition.stat.total_granules.fetch_add(ranges.ranges.getNumberOfMarks(), std::memory_order_relaxed);
->>>>>>> 7966fa2d
+                stat.total_granules.fetch_add(ranges.ranges.getNumberOfMarks(), std::memory_order_relaxed);
 
                 size_t granules_dropped = 0;
                 ranges.ranges = filterMarksUsingIndex(
@@ -999,13 +995,7 @@
                     uncompressed_cache.get(),
                     log);
 
-<<<<<<< HEAD
-                stat.total_granules.fetch_add(total_granules, std::memory_order_relaxed);
                 stat.granules_dropped.fetch_add(granules_dropped, std::memory_order_relaxed);
-
-=======
-                index_and_condition.stat.granules_dropped.fetch_add(granules_dropped, std::memory_order_relaxed);
->>>>>>> 7966fa2d
                 if (ranges.ranges.empty())
                     stat.parts_dropped.fetch_add(1, std::memory_order_relaxed);
             }
