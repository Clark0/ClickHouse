--- conflicted
+++ resolved
@@ -286,33 +286,27 @@
         if (ast)
         {
             if (ast->as<ASTSubquery>() || ast->as<ASTTableIdentifier>())
-            {
-                auto set_it = sets.find(PreparedSetKey::forSubquery(*ast));
-                if (set_it != sets.end())
-                    return set_it->second;
-            }
-            else
-            {
-                /// We have `PreparedSetKey::forLiteral` but it is useless here as we don't have enough information
-                /// about types in left argument of the IN operator. Instead, we manually iterate through all the sets
-                /// and find the one for the right arg based on the AST structure (getTreeHash), after that we check
-                /// that the types it was prepared with are compatible with the types of the primary key.
-                auto set_ast_hash = ast->getTreeHash();
-                auto set_it = std::find_if(
-                    sets.begin(), sets.end(),
-                    [&](const auto & candidate_entry)
-                    {
-                        if (candidate_entry.first.ast_hash != set_ast_hash)
-                            return false;
-
-                        for (size_t i = 0; i < indexes_mapping.size(); ++i)
-                            if (!candidate_entry.second->areTypesEqual(indexes_mapping[i].tuple_index, data_types[i]))
-                                return false;
-
-                        return true;
-                });
-                if (set_it != sets.end())
-                    return set_it->second;
+                return prepared_sets->get(PreparedSetKey::forSubquery(*set));
+
+            /// We have `PreparedSetKey::forLiteral` but it is useless here as we don't have enough information
+            /// about types in left argument of the IN operator. Instead, we manually iterate through all the sets
+            /// and find the one for the right arg based on the AST structure (getTreeHash), after that we check
+            /// that the types it was prepared with are compatible with the types of the primary key.
+            auto types_match = [&indexes_mapping, &data_types](const SetPtr & candidate_set)
+            {
+                assert(indexes_mapping.size() == data_types.size());
+
+                for (size_t i = 0; i < indexes_mapping.size(); ++i)
+                    if (!candidate_set->areTypesEqual(indexes_mapping[i].tuple_index, data_types[i]))
+                        return false;
+
+                return true;
+            };
+
+            for (const auto & set : prepared_sets->getByTreeHash(right_arg->getTreeHash()))
+            {
+                if (types_match(set))
+                    return set;
             }
         }
         else
@@ -864,7 +858,7 @@
 KeyCondition::KeyCondition(
     const ASTPtr & query,
     TreeRewriterResultPtr syntax_analyzer_result,
-    PreparedSets prepared_sets_,
+    PreparedSetsPtr prepared_sets_,
     ContextPtr context,
     const Names & key_column_names,
     const ExpressionActionsPtr & key_expr_,
@@ -872,11 +866,7 @@
     bool strict_)
     : key_expr(key_expr_)
     , key_subexpr_names(getAllSubexpressionNames(*key_expr))
-<<<<<<< HEAD
-    , prepared_sets(query_info.prepared_sets)
-=======
-    , prepared_sets(std::move(prepared_sets_))
->>>>>>> ad0d060d
+    , prepared_sets(prepared_sets_)
     , single_point(single_point_)
     , strict(strict_)
 {
@@ -923,7 +913,7 @@
 KeyCondition::KeyCondition(
     ActionDAGNodes dag_nodes,
     TreeRewriterResultPtr syntax_analyzer_result,
-    PreparedSets prepared_sets_,
+    PreparedSetsPtr prepared_sets_,
     ContextPtr context,
     const Names & key_column_names,
     const ExpressionActionsPtr & key_expr_,
@@ -931,7 +921,7 @@
     bool strict_)
     : key_expr(key_expr_)
     , key_subexpr_names(getAllSubexpressionNames(*key_expr))
-    , prepared_sets(std::move(prepared_sets_))
+    , prepared_sets(prepared_sets_)
     , single_point(single_point_)
     , strict(strict_)
 {
@@ -1329,54 +1319,11 @@
     if (indexes_mapping.empty())
         return false;
 
-<<<<<<< HEAD
-    const ASTPtr & right_arg = args[1];
-
-
-    if (!prepared_sets)
-        return false;
-
-    SetPtr prepared_set;
-    if (right_arg->as<ASTSubquery>() || right_arg->as<ASTTableIdentifier>())
-    {
-        prepared_set = prepared_sets->get(PreparedSetKey::forSubquery(*right_arg));
-        if (!prepared_sets)
-            return false;
-    }
-    else
-    {
-        /// We have `PreparedSetKey::forLiteral` but it is useless here as we don't have enough information
-        /// about types in left argument of the IN operator. Instead, we manually iterate through all the sets
-        /// and find the one for the right arg based on the AST structure (getTreeHash), after that we check
-        /// that the types it was prepared with are compatible with the types of the primary key.
-
-        auto types_match = [&indexes_mapping, &data_types](const SetPtr & candidate_set)
-        {
-            assert(indexes_mapping.size() == data_types.size());
-
-            for (size_t i = 0; i < indexes_mapping.size(); ++i)
-                if (!candidate_set->areTypesEqual(indexes_mapping[i].tuple_index, data_types[i]))
-                    return false;
-
-            return true;
-        };
-
-        for (const auto & set : prepared_sets->getByTreeHash(right_arg->getTreeHash()))
-        {
-            if (types_match(set))
-            {
-                prepared_set = set;
-                break;
-            }
-        }
-    }
-=======
     const auto right_arg = func.getArgumentAt(1);
 
     auto prepared_set = right_arg.tryGetPreparedSet(prepared_sets, indexes_mapping, data_types);
     if (!prepared_set)
         return false;
->>>>>>> ad0d060d
 
     /// The index can be prepared if the elements of the set were saved in advance.
     if (!prepared_set->hasExplicitSetElements())
