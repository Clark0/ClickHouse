#include <Storages/Hive/StorageHive.h>

#if USE_HIVE

#include <boost/algorithm/string/join.hpp>
#include <boost/algorithm/string/case_conv.hpp>
#include <fmt/core.h>
#include <Poco/URI.h>
#include <base/logger_useful.h>

#include <Columns/IColumn.h>
#include <Core/Block.h>
#include <Core/Field.h>
#include <Core/NamesAndTypes.h>
#include <DataTypes/DataTypeString.h>
#include <Formats/FormatFactory.h>
#include <Interpreters/evaluateConstantExpression.h>
#include <Interpreters/ExpressionActions.h>
#include <Interpreters/ExpressionAnalyzer.h>
#include <Interpreters/TreeRewriter.h>
#include <IO/ReadBufferFromString.h>
#include <Storages/Cache/ExternalDataSourceCache.h>
#include <Parsers/ASTExpressionList.h>
#include <Parsers/ASTCreateQuery.h>
#include <Parsers/ASTFunction.h>
#include <Parsers/ASTLiteral.h>
#include <QueryPipeline/Pipe.h>
#include <Processors/Sources/SourceWithProgress.h>
#include <Processors/Formats/IInputFormat.h>
#include <Processors/Executors/PullingPipelineExecutor.h>
#include <Processors/Transforms/AddingDefaultsTransform.h>
#include <Storages/HDFS/ReadBufferFromHDFS.h>
#include <Storages/Hive/HiveSettings.h>
#include <Storages/Hive/StorageHiveMetadata.h>
#include <Storages/MergeTree/KeyCondition.h>
#include <Storages/StorageFactory.h>

namespace DB
{
namespace ErrorCodes
{
    extern const int NUMBER_OF_ARGUMENTS_DOESNT_MATCH;
    extern const int NOT_IMPLEMENTED;
    extern const int INVALID_PARTITION_VALUE;
    extern const int BAD_ARGUMENTS;
    extern const int CANNOT_OPEN_FILE;
    extern const int LOGICAL_ERROR;
}


static std::string getBaseName(const String & path)
{
    size_t basename_start = path.rfind('/');
    return path.substr(basename_start + 1);
}

class StorageHiveSource : public SourceWithProgress, WithContext
{
public:
    using FileFormat = StorageHive::FileFormat;
    struct SourcesInfo
    {
        HiveMetastoreClientPtr hive_metastore_client;
        std::string database_name;
        std::string table_name;
        HiveFiles hive_files;
        NamesAndTypesList partition_name_types;

        std::atomic<size_t> next_uri_to_read = 0;

        bool need_path_column = false;
        bool need_file_column = false;
    };

    using SourcesInfoPtr = std::shared_ptr<SourcesInfo>;

    static Block getHeader(Block header, const SourcesInfoPtr & source_info)
    {
        if (source_info->need_path_column)
            header.insert(
                {DataTypeLowCardinality{std::make_shared<DataTypeString>()}.createColumn(),
                 std::make_shared<DataTypeLowCardinality>(std::make_shared<DataTypeString>()),
                 "_path"});
        if (source_info->need_file_column)
            header.insert(
                {DataTypeLowCardinality{std::make_shared<DataTypeString>()}.createColumn(),
                 std::make_shared<DataTypeLowCardinality>(std::make_shared<DataTypeString>()),
                 "_file"});

        return header;
    }

    static ColumnsDescription getColumnsDescription(Block header, const SourcesInfoPtr & source_info)
    {
        ColumnsDescription columns_description{header.getNamesAndTypesList()};
        if (source_info->need_path_column)
            columns_description.add({"_path", std::make_shared<DataTypeLowCardinality>(std::make_shared<DataTypeString>())});
        if (source_info->need_file_column)
            columns_description.add({"_file", std::make_shared<DataTypeLowCardinality>(std::make_shared<DataTypeString>())});
        return columns_description;
    }

    StorageHiveSource(
        SourcesInfoPtr source_info_,
        String hdfs_namenode_url_,
        String format_,
        String compression_method_,
        Block sample_block_,
        ContextPtr context_,
        UInt64 max_block_size_,
        const Names & text_input_field_names_ = {})
        : SourceWithProgress(getHeader(sample_block_, source_info_))
        , WithContext(context_)
        , source_info(std::move(source_info_))
        , hdfs_namenode_url(std::move(hdfs_namenode_url_))
        , format(std::move(format_))
        , compression_method(std::move(compression_method_))
        , max_block_size(max_block_size_)
        , sample_block(std::move(sample_block_))
        , columns_description(getColumnsDescription(sample_block, source_info))
        , text_input_field_names(text_input_field_names_)
        , format_settings(getFormatSettings(getContext()))
    {
        to_read_block = sample_block;

        /// Initialize to_read_block, which is used to read data from HDFS.
        for (const auto & name_type : source_info->partition_name_types)
        {
            if (to_read_block.has(name_type.name))
                to_read_block.erase(name_type.name);
        }
    }

    FormatSettings updateFormatSettings(const HiveFilePtr & hive_file)
    {
        auto updated = format_settings;
        if (format == "HiveText")
            updated.hive_text.input_field_names = text_input_field_names;
        else if (format == "ORC")
            updated.orc.skip_stripes = hive_file->getSkipSplits();
        else if (format == "Parquet")
            updated.parquet.skip_row_groups = hive_file->getSkipSplits();
        return updated;
    }

    String getName() const override { return "Hive"; }

    Chunk generate() override
    {
        while (true)
        {
            if (!reader)
            {
                current_idx = source_info->next_uri_to_read.fetch_add(1);
                if (current_idx >= source_info->hive_files.size())
                    return {};

                const auto & curr_file = source_info->hive_files[current_idx];
                current_path = curr_file->getPath();

                String uri_with_path = hdfs_namenode_url + current_path;
                auto compression = chooseCompressionMethod(current_path, compression_method);
                std::unique_ptr<ReadBuffer> raw_read_buf;
                try
                {
                    raw_read_buf = std::make_unique<ReadBufferFromHDFS>(
                        hdfs_namenode_url, current_path, getContext()->getGlobalContext()->getConfigRef());
                }
                catch (Exception & e)
                {
                    if (e.code() == ErrorCodes::CANNOT_OPEN_FILE)
                    {
                        source_info->hive_metastore_client->clearTableMetadata(source_info->database_name, source_info->table_name);
                        throw;
                    }
                }

                /// Use local cache for remote storage if enabled.
                std::unique_ptr<ReadBuffer> remote_read_buf;
                if (ExternalDataSourceCache::instance().isInitialized()
                    && getContext()->getSettingsRef().use_local_cache_for_remote_storage)
                {
                    size_t buff_size = raw_read_buf->internalBuffer().size();
                    if (buff_size == 0)
                        buff_size = DBMS_DEFAULT_BUFFER_SIZE;
                    remote_read_buf = RemoteReadBuffer::create(
                        getContext(),
                        std::make_shared<StorageHiveMetadata>(
                            "Hive", getNameNodeCluster(hdfs_namenode_url), uri_with_path, curr_file->getSize(), curr_file->getLastModTs()),
                        std::move(raw_read_buf),
                        buff_size,
                        format == "Parquet" || format == "ORC");
                }
                else
                    remote_read_buf = std::move(raw_read_buf);

                if (curr_file->getFormat() == FileFormat::TEXT)
                    read_buf = wrapReadBufferWithCompressionMethod(std::move(remote_read_buf), compression);
                else
                    read_buf = std::move(remote_read_buf);

                auto input_format = FormatFactory::instance().getInputFormat(
                    format, *read_buf, to_read_block, getContext(), max_block_size, updateFormatSettings(curr_file));

                QueryPipelineBuilder builder;
                builder.init(Pipe(input_format));
                if (columns_description.hasDefaults())
                {
                    builder.addSimpleTransform([&](const Block & header)
                    {
                        return std::make_shared<AddingDefaultsTransform>(header, columns_description, *input_format, getContext());
                    });
                }
                pipeline = std::make_unique<QueryPipeline>(QueryPipelineBuilder::getPipeline(std::move(builder)));
                reader = std::make_unique<PullingPipelineExecutor>(*pipeline);
            }

            Block res;
            if (reader->pull(res))
            {
                Columns columns = res.getColumns();
                UInt64 num_rows = res.rows();

                /// Enrich with partition columns.
                auto types = source_info->partition_name_types.getTypes();
                auto names = source_info->partition_name_types.getNames();
                auto fields = source_info->hive_files[current_idx]->getPartitionValues();
                for (size_t i = 0; i < types.size(); ++i)
                {
                    // Only add the required partition columns. partition columns are not read from readbuffer
                    // the column must be in sample_block, otherwise sample_block.getPositionByName(names[i]) will throw an exception
                    if (!sample_block.has(names[i]))
                        continue;
                    auto column = types[i]->createColumnConst(num_rows, fields[i]);
                    auto previous_idx = sample_block.getPositionByName(names[i]);
                    columns.insert(columns.begin() + previous_idx, column);
                }

                /// Enrich with virtual columns.
                if (source_info->need_path_column)
                {
                    auto column = DataTypeLowCardinality{std::make_shared<DataTypeString>()}.createColumnConst(num_rows, current_path);
                    columns.push_back(column->convertToFullColumnIfConst());
                }

                if (source_info->need_file_column)
                {
                    size_t last_slash_pos = current_path.find_last_of('/');
                    auto file_name = current_path.substr(last_slash_pos + 1);

                    auto column
                        = DataTypeLowCardinality{std::make_shared<DataTypeString>()}.createColumnConst(num_rows, std::move(file_name));
                    columns.push_back(column->convertToFullColumnIfConst());
                }
                return Chunk(std::move(columns), num_rows);
            }
            reader.reset();
            pipeline.reset();
            read_buf.reset();
        }
    }

private:
    std::unique_ptr<ReadBuffer> read_buf;
    std::unique_ptr<QueryPipeline> pipeline;
    std::unique_ptr<PullingPipelineExecutor> reader;
    SourcesInfoPtr source_info;
    String hdfs_namenode_url;
    String format;
    String compression_method;
    UInt64 max_block_size;
    Block sample_block;
    Block to_read_block;
    ColumnsDescription columns_description;
    const Names & text_input_field_names;
    FormatSettings format_settings;

    String current_path;
    size_t current_idx = 0;

    Poco::Logger * log = &Poco::Logger::get("StorageHive");
};


StorageHive::StorageHive(
    const String & hive_metastore_url_,
    const String & hive_database_,
    const String & hive_table_,
    const StorageID & table_id_,
    const ColumnsDescription & columns_,
    const ConstraintsDescription & constraints_,
    const String & comment_,
    const ASTPtr & partition_by_ast_,
    std::unique_ptr<HiveSettings> storage_settings_,
    ContextPtr context_)
    : IStorage(table_id_)
    , WithContext(context_)
    , hive_metastore_url(hive_metastore_url_)
    , hive_database(hive_database_)
    , hive_table(hive_table_)
    , partition_by_ast(partition_by_ast_)
    , storage_settings(std::move(storage_settings_))
{
    /// Check hive metastore url.
    getContext()->getRemoteHostFilter().checkURL(Poco::URI(hive_metastore_url));

    StorageInMemoryMetadata storage_metadata;
    storage_metadata.setColumns(columns_);
    storage_metadata.setConstraints(constraints_);
    storage_metadata.setComment(comment_);
    setInMemoryMetadata(storage_metadata);
}

void StorageHive::lazyInitialize()
{
    std::lock_guard lock{init_mutex};
    if (has_initialized)
        return;

    auto hive_metastore_client = HiveMetastoreClientFactory::instance().getOrCreate(hive_metastore_url, getContext());
    auto hive_table_metadata = hive_metastore_client->getHiveTable(hive_database, hive_table);

    hdfs_namenode_url = getNameNodeUrl(hive_table_metadata->sd.location);
    /// Check HDFS namenode url.
    getContext()->getRemoteHostFilter().checkURL(Poco::URI(hdfs_namenode_url));

    table_schema = hive_table_metadata->sd.cols;

    FileFormat hdfs_file_format = IHiveFile::toFileFormat(hive_table_metadata->sd.inputFormat);
    switch (hdfs_file_format)
    {
        case FileFormat::TEXT:
        case FileFormat::LZO_TEXT:
            format_name = "HiveText";
            break;
        case FileFormat::RC_FILE:
            throw Exception("Unsopported hive format rc_file", ErrorCodes::NOT_IMPLEMENTED);
        case FileFormat::SEQUENCE_FILE:
            throw Exception("Unsopported hive format sequence_file", ErrorCodes::NOT_IMPLEMENTED);
        case FileFormat::AVRO:
            format_name = "Avro";
            break;
        case FileFormat::PARQUET:
            format_name = "Parquet";
            break;
        case FileFormat::ORC:
            format_name = "ORC";
            break;
    }

    /// Need to specify text_input_fields_names from table_schema for TextInputFormated Hive table
    if (format_name == "HiveText")
    {
        size_t i = 0;
        text_input_field_names.resize(table_schema.size());
        for (const auto & field : table_schema)
        {
            String name{field.name};
            boost::to_lower(name);
            text_input_field_names[i++] = std::move(name);
        }
    }

    initMinMaxIndexExpression();
    has_initialized = true;
}

void StorageHive::initMinMaxIndexExpression()
{
    auto metadata_snapshot = getInMemoryMetadataPtr();
    ASTPtr partition_key_expr_list = extractKeyExpressionList(partition_by_ast);
    if (!partition_key_expr_list->children.empty())
    {
        auto syntax_result = TreeRewriter(getContext()).analyze(partition_key_expr_list, metadata_snapshot->getColumns().getAllPhysical());
        partition_key_expr = ExpressionAnalyzer(partition_key_expr_list, syntax_result, getContext()).getActions(false);

        /// Add all columns used in the partition key to the min-max index.
        partition_name_types = partition_key_expr->getRequiredColumnsWithTypes();
        partition_names = partition_name_types.getNames();
        partition_types = partition_name_types.getTypes();
        partition_minmax_idx_expr = std::make_shared<ExpressionActions>(
            std::make_shared<ActionsDAG>(partition_name_types), ExpressionActionsSettings::fromContext(getContext()));
    }

    NamesAndTypesList all_name_types = metadata_snapshot->getColumns().getAllPhysical();
    for (const auto & column : all_name_types)
    {
        if (!partition_name_types.contains(column.name))
            hivefile_name_types.push_back(column);
    }
    hivefile_minmax_idx_expr = std::make_shared<ExpressionActions>(
        std::make_shared<ActionsDAG>(hivefile_name_types), ExpressionActionsSettings::fromContext(getContext()));
}

ASTPtr StorageHive::extractKeyExpressionList(const ASTPtr & node)
{
    if (!node)
        return std::make_shared<ASTExpressionList>();

    const auto * expr_func = node->as<ASTFunction>();
    if (expr_func && expr_func->name == "tuple")
    {
        /// Primary key is specified in tuple, extract its arguments.
        return expr_func->arguments->clone();
    }
    else
    {
        /// Primary key consists of one column.
        auto res = std::make_shared<ASTExpressionList>();
        res->children.push_back(node);
        return res;
    }
}


HiveFilePtr createHiveFile(
    const String & format_name,
    const FieldVector & fields,
    const String & namenode_url,
    const String & path,
    UInt64 ts,
    size_t size,
    const NamesAndTypesList & index_names_and_types,
    const std::shared_ptr<HiveSettings> & hive_settings,
    ContextPtr context)
{
    HiveFilePtr hive_file;
    if (format_name == "HiveText")
    {
        hive_file = std::make_shared<HiveTextFile>(fields, namenode_url, path, ts, size, index_names_and_types, hive_settings, context);
    }
    else if (format_name == "ORC")
    {
        hive_file = std::make_shared<HiveORCFile>(fields, namenode_url, path, ts, size, index_names_and_types, hive_settings, context);
    }
    else if (format_name == "Parquet")
    {
        hive_file = std::make_shared<HiveParquetFile>(fields, namenode_url, path, ts, size, index_names_and_types, hive_settings, context);
    }
    else
    {
        throw Exception("IHiveFile not implemented for format " + format_name, ErrorCodes::NOT_IMPLEMENTED);
    }
    return hive_file;
}

HiveFiles StorageHive::collectHiveFilesFromPartition(
    const Apache::Hadoop::Hive::Partition & partition,
    const SelectQueryInfo & query_info,
    HiveTableMetadataPtr hive_table_metadata,
    const HDFSFSPtr & fs,
    ContextPtr context_,
    PruneLevel prune_level) const
{
    LOG_DEBUG(
        log, "Collect hive files from partition {}, prune_level:{}", boost::join(partition.values, ","), pruneLevelToString(prune_level));

    /// Skip partition "__HIVE_DEFAULT_PARTITION__"
    bool has_default_partition = false;
    for (const auto & value : partition.values)
    {
        if (value == "__HIVE_DEFAULT_PARTITION__")
        {
            has_default_partition = true;
            break;
        }
    }
    if (has_default_partition)
        return {};

    /// Check partition values
    if (partition.values.size() != partition_names.size())
        throw Exception(
            fmt::format("Partition value size not match, expect {}, but got {}", partition_names.size(), partition.values.size()),
            ErrorCodes::INVALID_PARTITION_VALUE);

    /// Join partition values in CSV format
    WriteBufferFromOwnString wb;
    for (size_t i = 0; i < partition.values.size(); ++i)
    {
        if (i != 0)
            writeString(",", wb);
        writeString(partition.values[i], wb);
    }
    writeString("\n", wb);

    ReadBufferFromString buffer(wb.str());
    auto format = FormatFactory::instance().getInputFormat(
        "CSV", buffer, partition_key_expr->getSampleBlock(), getContext(), getContext()->getSettingsRef().max_block_size);
    auto pipeline = QueryPipeline(std::move(format));
    auto reader = std::make_unique<PullingPipelineExecutor>(pipeline);
    Block block;
    if (!reader->pull(block) || !block.rows())
        throw Exception("Could not parse partition value: " + wb.str(), ErrorCodes::INVALID_PARTITION_VALUE);

    /// Get partition values
    FieldVector fields(partition_names.size());
    for (size_t i = 0; i < partition_names.size(); ++i)
        block.getByPosition(i).column->get(0, fields[i]);

    if (prune_level >= PruneLevel::Partition)
    {
        std::vector<Range> ranges;
        ranges.reserve(partition_names.size());
        for (size_t i = 0; i < partition_names.size(); ++i)
            ranges.emplace_back(fields[i]);

        const KeyCondition partition_key_condition(query_info, getContext(), partition_names, partition_minmax_idx_expr);
        if (!partition_key_condition.checkInHyperrectangle(ranges, partition_types).can_be_true)
            return {};
    }

    HiveFiles hive_files;
    auto file_infos = listDirectory(partition.sd.location, hive_table_metadata, fs);
    hive_files.reserve(file_infos.size());
    for (const auto & file_info : file_infos)
    {
        auto hive_file = createHiveFileIfNeeded(file_info, fields, query_info, context_, prune_level);
        if (hive_file)
            hive_files.push_back(hive_file);
    }
    return hive_files;
}

std::vector<StorageHive::FileInfo>
StorageHive::listDirectory(const String & path, HiveTableMetadataPtr hive_table_metadata, const HDFSFSPtr & fs)
{
    return hive_table_metadata->getFilesByLocation(fs, path);
}

HiveFilePtr StorageHive::createHiveFileIfNeeded(
    const FileInfo & file_info,
    const FieldVector & fields,
    const SelectQueryInfo & query_info,
    ContextPtr context_,
    PruneLevel prune_level) const
{
    LOG_TRACE(log, "create hive file {} if needed, prune_level:{}", file_info.path, pruneLevelToString(prune_level));

    String filename = getBaseName(file_info.path);
    /// Skip temporary files starts with '.'
    if (startsWith(filename, ".") == 0)
        return {};

    auto hive_file = createHiveFile(
        format_name,
        fields,
        hdfs_namenode_url,
        file_info.path,
        file_info.last_modify_time,
        file_info.size,
        hivefile_name_types,
        storage_settings,
        context_);

    /// Load file level minmax index and apply
    if (prune_level >= PruneLevel::File)
    {
        const KeyCondition hivefile_key_condition(query_info, getContext(), hivefile_name_types.getNames(), hivefile_minmax_idx_expr);
        if (hive_file->hasMinMaxIndex())
        {
<<<<<<< HEAD
            hive_file->loadMinMaxIndex();
            if (!hivefile_key_condition.checkInHyperrectangle(hive_file->getMinMaxIndex()->hyperrectangle, hivefile_name_types.getTypes())
                     .can_be_true)
            {
                LOG_TRACE(
                    log,
                    "Skip hive file {} by index {}",
                    hive_file->getPath(),
                    hive_file->describeMinMaxIndex(hive_file->getMinMaxIndex()));
                return {};
            }
=======
            LOG_TRACE(
                log, "Skip hive file {} by index {}", hive_file->getPath(), hive_file->describeMinMaxIndex(hive_file->getMinMaxIndex()));
            return {};
>>>>>>> 2ef31680
        }

<<<<<<< HEAD
        if (prune_level >= PruneLevel::Split)
=======
    /// Load sub-file level minmax index and apply
    if (hive_file->hasSubMinMaxIndex())
    {
        std::unordered_set<int> skip_splits;
        hive_file->loadSubMinMaxIndex();
        const auto & sub_minmax_idxes = hive_file->getSubMinMaxIndexes();
        for (size_t i = 0; i < sub_minmax_idxes.size(); ++i)
>>>>>>> 2ef31680
        {
            /// Load sub-file level minmax index and apply
            if (hive_file->hasSubMinMaxIndex())
            {
<<<<<<< HEAD
                std::set<int> skip_splits;
                hive_file->loadSubMinMaxIndex();
                const auto & sub_minmax_idxes = hive_file->getSubMinMaxIndexes();
                for (size_t i = 0; i < sub_minmax_idxes.size(); ++i)
                {
                    if (!hivefile_key_condition.checkInHyperrectangle(sub_minmax_idxes[i]->hyperrectangle, hivefile_name_types.getTypes())
                             .can_be_true)
                    {
                        LOG_TRACE(log, "Skip split {} of hive file {}", i, hive_file->getPath());
                        skip_splits.insert(i);
                    }
                }
                hive_file->setSkipSplits(skip_splits);
=======
                LOG_TRACE(
                    log,
                    "Skip split {} of hive file {} by index {}",
                    i,
                    hive_file->getPath(),
                    hive_file->describeMinMaxIndex(sub_minmax_idxes[i]));
                skip_splits.insert(i);
>>>>>>> 2ef31680
            }
        }
    }
    return hive_file;
}

bool StorageHive::isColumnOriented() const
{
    return format_name == "Parquet" || format_name == "ORC";
}

void StorageHive::getActualColumnsToRead(Block & sample_block, const Block & header_block, const NameSet & partition_columns) const
{
    if (!isColumnOriented())
        sample_block = header_block;
    UInt32 erased_columns = 0;
    for (const auto & column : partition_columns)
    {
        if (sample_block.has(column))
            erased_columns++;
    }
    if (erased_columns == sample_block.columns())
    {
        for (size_t i = 0; i < header_block.columns(); ++i)
        {
            const auto & col = header_block.getByPosition(i);
            if (!partition_columns.count(col.name))
            {
                sample_block.insert(col);
                break;
            }
        }
    }
}

Pipe StorageHive::read(
    const Names & column_names,
    const StorageSnapshotPtr & storage_snapshot,
    SelectQueryInfo & query_info,
    ContextPtr context_,
    QueryProcessingStage::Enum /* processed_stage */,
    size_t max_block_size,
    unsigned num_streams)
{
    lazyInitialize();

    HDFSBuilderWrapper builder = createHDFSBuilder(hdfs_namenode_url, context_->getGlobalContext()->getConfigRef());
    HDFSFSPtr fs = createHDFSFS(builder.get());
    auto hive_metastore_client = HiveMetastoreClientFactory::instance().getOrCreate(hive_metastore_url, getContext());
    auto hive_table_metadata = hive_metastore_client->getTableMetadata(hive_database, hive_table);

    /// Collect Hive files to read
    HiveFiles hive_files = collectHiveFiles(num_streams, query_info, hive_table_metadata, fs, context_);
    if (hive_files.empty())
        return {};

    auto sources_info = std::make_shared<StorageHiveSource::SourcesInfo>();
    sources_info->hive_files = std::move(hive_files);
    sources_info->database_name = hive_database;
    sources_info->table_name = hive_table;
    sources_info->hive_metastore_client = hive_metastore_client;
    sources_info->partition_name_types = partition_name_types;

    const auto & header_block = storage_snapshot->metadata->getSampleBlock();
    Block sample_block;
    for (const auto & column : column_names)
    {
        sample_block.insert(header_block.getByName(column));
        if (column == "_path")
            sources_info->need_path_column = true;
        if (column == "_file")
            sources_info->need_file_column = true;
    }

    getActualColumnsToRead(sample_block, header_block, NameSet{partition_names.begin(), partition_names.end()});

    if (num_streams > sources_info->hive_files.size())
        num_streams = sources_info->hive_files.size();

    Pipes pipes;
    for (size_t i = 0; i < num_streams; ++i)
    {
        pipes.emplace_back(std::make_shared<StorageHiveSource>(
            sources_info,
            hdfs_namenode_url,
            format_name,
            compression_method,
            sample_block,
            context_,
            max_block_size,
            text_input_field_names));
    }
    return Pipe::unitePipes(std::move(pipes));
}

HiveFiles StorageHive::collectHiveFiles(
    unsigned max_threads,
    const SelectQueryInfo & query_info,
    HiveTableMetadataPtr hive_table_metadata,
    const HDFSFSPtr & fs,
    ContextPtr context_,
    PruneLevel prune_level) const
{
   
    std::vector<Apache::Hadoop::Hive::Partition> partitions = hive_table_metadata->getPartitions();
    /// Hive table have no partition
    if (!partition_name_types.empty() && partitions.empty())
        return {};

    /// Hive files to collect
    HiveFiles hive_files;
    /// Mutext to protect hive_files, which maybe appended in multiple threads
    std::mutex hive_files_mutex;
    ThreadPool pool{max_threads};
    if (!partitions.empty())
    {
        for (const auto & partition : partitions)
        {
            pool.scheduleOrThrowOnError(
                [&]()
                {
                    auto hive_files_in_partition
                        = collectHiveFilesFromPartition(partition, query_info, hive_table_metadata, fs, context_, prune_level);
                    if (!hive_files_in_partition.empty())
                    {
                        std::lock_guard<std::mutex> lock(hive_files_mutex);
                        hive_files.insert(std::end(hive_files), std::begin(hive_files_in_partition), std::end(hive_files_in_partition));
                    }
                });
        }
    }
    else /// Partition keys is empty but still have files
    {
        auto file_infos = listDirectory(hive_table_metadata->getTable()->sd.location, hive_table_metadata, fs);
        for (const auto & file_info : file_infos)
        {
            pool.scheduleOrThrowOnError(
                [&]()
                {
                    auto hive_file = createHiveFileIfNeeded(file_info, {}, query_info, context_, prune_level);
                    if (hive_file)
                    {
                        std::lock_guard<std::mutex> lock(hive_files_mutex);
                        hive_files.push_back(hive_file);
                    }
                });
        }
    }
    pool.wait();
    return hive_files;
}

SinkToStoragePtr StorageHive::write(const ASTPtr & /*query*/, const StorageMetadataPtr & /* metadata_snapshot*/, ContextPtr /*context*/)
{
    throw Exception("Method write is not implemented for StorageHive", ErrorCodes::NOT_IMPLEMENTED);
}

NamesAndTypesList StorageHive::getVirtuals() const
{
    return NamesAndTypesList{
        {"_path", std::make_shared<DataTypeLowCardinality>(std::make_shared<DataTypeString>())},
        {"_file", std::make_shared<DataTypeLowCardinality>(std::make_shared<DataTypeString>())}};
}

std::optional<UInt64> StorageHive::totalRows(const Settings & settings) const
{
    /// query_info is not used when prune_level == PruneLevel::None
    SelectQueryInfo query_info;
    return totalRowsImpl(settings, query_info, getContext(), PruneLevel::None);
}

std::optional<UInt64> StorageHive::totalRowsByPartitionPredicate(const SelectQueryInfo & query_info, ContextPtr context_) const
{
    return totalRowsImpl(context_->getSettingsRef(), query_info, context_, PruneLevel::Partition);
}

std::optional<UInt64>
StorageHive::totalRowsImpl(const Settings & settings, const SelectQueryInfo & query_info, ContextPtr context_, PruneLevel prune_level) const
{
    /// Row-based format like Text doesn't support totalRowsByPartitionPredicate
    if (!isColumnOriented())
        return {};

    auto hive_metastore_client = HiveMetastoreClientFactory::instance().getOrCreate(hive_metastore_url, getContext());
    auto hive_table_metadata = hive_metastore_client->getTableMetadata(hive_database, hive_table);
    HDFSBuilderWrapper builder = createHDFSBuilder(hdfs_namenode_url, getContext()->getGlobalContext()->getConfigRef());
    HDFSFSPtr fs = createHDFSFS(builder.get());
    HiveFiles hive_files = collectHiveFiles(settings.max_threads, query_info, hive_table_metadata, fs, context_, prune_level);

    UInt64 total_rows = 0;
    for (const auto & hive_file : hive_files)
    {
        auto file_rows = hive_file->getRows();
        if (!file_rows)
            throw Exception(
                ErrorCodes::LOGICAL_ERROR, "Rows of hive file:{} with format:{} not initialized", hive_file->getPath(), format_name);
        total_rows += *file_rows;
    }
    return total_rows;
}


void registerStorageHive(StorageFactory & factory)
{
    factory.registerStorage(
        "Hive",
        [](const StorageFactory::Arguments & args)
        {
            bool have_settings = args.storage_def->settings;
            std::unique_ptr<HiveSettings> hive_settings = std::make_unique<HiveSettings>();
            if (have_settings)
                hive_settings->loadFromQuery(*args.storage_def);

            ASTs & engine_args = args.engine_args;
            if (engine_args.size() != 3)
                throw Exception(
                    "Storage Hive requires 3 arguments: hive metastore address, hive database and hive table",
                    ErrorCodes::NUMBER_OF_ARGUMENTS_DOESNT_MATCH);

            auto * partition_by = args.storage_def->partition_by;
            if (!partition_by)
                throw Exception("Storage Hive requires partition by clause", ErrorCodes::BAD_ARGUMENTS);

            for (auto & engine_arg : engine_args)
                engine_arg = evaluateConstantExpressionOrIdentifierAsLiteral(engine_arg, args.getLocalContext());

            const String & hive_metastore_url = engine_args[0]->as<ASTLiteral &>().value.safeGet<String>();
            const String & hive_database = engine_args[1]->as<ASTLiteral &>().value.safeGet<String>();
            const String & hive_table = engine_args[2]->as<ASTLiteral &>().value.safeGet<String>();
            return StorageHive::create(
                hive_metastore_url,
                hive_database,
                hive_table,
                args.table_id,
                args.columns,
                args.constraints,
                args.comment,
                partition_by->ptr(),
                std::move(hive_settings),
                args.getContext());
        },
        StorageFactory::StorageFeatures{
            .supports_settings = true,
            .supports_sort_order = true,
            .source_access_type = AccessType::HIVE,
        });
}

}
#endif<|MERGE_RESOLUTION|>--- conflicted
+++ resolved
@@ -559,7 +559,6 @@
         const KeyCondition hivefile_key_condition(query_info, getContext(), hivefile_name_types.getNames(), hivefile_minmax_idx_expr);
         if (hive_file->hasMinMaxIndex())
         {
-<<<<<<< HEAD
             hive_file->loadMinMaxIndex();
             if (!hivefile_key_condition.checkInHyperrectangle(hive_file->getMinMaxIndex()->hyperrectangle, hivefile_name_types.getTypes())
                      .can_be_true)
@@ -571,30 +570,14 @@
                     hive_file->describeMinMaxIndex(hive_file->getMinMaxIndex()));
                 return {};
             }
-=======
-            LOG_TRACE(
-                log, "Skip hive file {} by index {}", hive_file->getPath(), hive_file->describeMinMaxIndex(hive_file->getMinMaxIndex()));
-            return {};
->>>>>>> 2ef31680
         }
 
-<<<<<<< HEAD
         if (prune_level >= PruneLevel::Split)
-=======
-    /// Load sub-file level minmax index and apply
-    if (hive_file->hasSubMinMaxIndex())
-    {
-        std::unordered_set<int> skip_splits;
-        hive_file->loadSubMinMaxIndex();
-        const auto & sub_minmax_idxes = hive_file->getSubMinMaxIndexes();
-        for (size_t i = 0; i < sub_minmax_idxes.size(); ++i)
->>>>>>> 2ef31680
         {
             /// Load sub-file level minmax index and apply
             if (hive_file->hasSubMinMaxIndex())
             {
-<<<<<<< HEAD
-                std::set<int> skip_splits;
+                std::unordered_set<int> skip_splits;
                 hive_file->loadSubMinMaxIndex();
                 const auto & sub_minmax_idxes = hive_file->getSubMinMaxIndexes();
                 for (size_t i = 0; i < sub_minmax_idxes.size(); ++i)
@@ -602,23 +585,19 @@
                     if (!hivefile_key_condition.checkInHyperrectangle(sub_minmax_idxes[i]->hyperrectangle, hivefile_name_types.getTypes())
                              .can_be_true)
                     {
-                        LOG_TRACE(log, "Skip split {} of hive file {}", i, hive_file->getPath());
+                        LOG_TRACE(
+                            log,
+                            "Skip split {} of hive file {} by index {}",
+                            i,
+                            hive_file->getPath(),
+                            hive_file->describeMinMaxIndex(sub_minmax_idxes[i]));
+
                         skip_splits.insert(i);
                     }
                 }
                 hive_file->setSkipSplits(skip_splits);
-=======
-                LOG_TRACE(
-                    log,
-                    "Skip split {} of hive file {} by index {}",
-                    i,
-                    hive_file->getPath(),
-                    hive_file->describeMinMaxIndex(sub_minmax_idxes[i]));
-                skip_splits.insert(i);
->>>>>>> 2ef31680
             }
         }
-    }
     return hive_file;
 }
 
