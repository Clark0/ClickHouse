#include <Storages/Hive/HiveFile.h>

#if USE_HIVE

#include <boost/algorithm/string/case_conv.hpp>
#include <arrow/io/memory.h>
#include <arrow/io/api.h>
#include <arrow/api.h>
#include <arrow/status.h>
#include <parquet/file_reader.h>
#include <parquet/statistics.h>
#include <orc/Statistics.hh>

#include <fmt/core.h>
#include <Core/Types.h>
#include <Common/Exception.h>
#include <Common/typeid_cast.h>
#include <Formats/FormatFactory.h>
#include <Processors/Formats/Impl/ArrowBufferedStreams.h>
#include <Storages/MergeTree/IMergeTreeDataPart.h>
#include <Storages/MergeTree/KeyCondition.h>

namespace DB
{

namespace ErrorCodes
{
    extern const int BAD_ARGUMENTS;
}

#define THROW_ARROW_NOT_OK(status)                                     \
    do                                                                 \
    {                                                                  \
        if (const ::arrow::Status & _s = (status); !_s.ok())                   \
            throw Exception(_s.ToString(), ErrorCodes::BAD_ARGUMENTS); \
    } while (false)


template <class FieldType, class StatisticsType>
Range createRangeFromOrcStatistics(const StatisticsType * stats)
{
    /// Null values or NaN/Inf values of double type.
    if (stats->hasMinimum() && stats->hasMaximum())
    {
        return Range(FieldType(stats->getMinimum()), true, FieldType(stats->getMaximum()), true);
    }
    else if (stats->hasMinimum())
    {
        return Range::createLeftBounded(FieldType(stats->getMinimum()), true);
    }
    else if (stats->hasMaximum())
    {
        return Range::createRightBounded(FieldType(stats->getMaximum()), true);
    }
    else
    {
        return Range();
    }
}

template <class FieldType, class StatisticsType>
Range createRangeFromParquetStatistics(std::shared_ptr<StatisticsType> stats)
{
    /// We must check if there are minimum or maximum values in statistics in case of
    /// null values or NaN/Inf values of double type.
    if (!stats->HasMinMax())
        return Range();
    return Range(FieldType(stats->min()), true, FieldType(stats->max()), true);
}

Range createRangeFromParquetStatistics(std::shared_ptr<parquet::ByteArrayStatistics> stats)
{
    if (!stats->HasMinMax())
        return Range();
    String min_val(reinterpret_cast<const char *>(stats->min().ptr), stats->min().len);
    String max_val(reinterpret_cast<const char *>(stats->max().ptr), stats->max().len);
    return Range(min_val, true, max_val, true);
}

std::optional<size_t> IHiveFile::getRows()
{
    if (!rows)
        rows = getRowsImpl();
    return rows;
}

Range HiveORCFile::buildRange(const orc::ColumnStatistics * col_stats)
{
    if (!col_stats || col_stats->hasNull())
        return {};

    if (const auto * int_stats = dynamic_cast<const orc::IntegerColumnStatistics *>(col_stats))
    {
        return createRangeFromOrcStatistics<Int64>(int_stats);
    }
    else if (const auto * double_stats = dynamic_cast<const orc::DoubleColumnStatistics *>(col_stats))
    {
        return createRangeFromOrcStatistics<Float64>(double_stats);
    }
    else if (const auto * string_stats = dynamic_cast<const orc::StringColumnStatistics *>(col_stats))
    {
        return createRangeFromOrcStatistics<String>(string_stats);
    }
    else if (const auto * bool_stats = dynamic_cast<const orc::BooleanColumnStatistics *>(col_stats))
    {
        auto false_cnt = bool_stats->getFalseCount();
        auto true_cnt = bool_stats->getTrueCount();
        if (false_cnt && true_cnt)
        {
            return Range(UInt8(0), true, UInt8(1), true);
        }
        else if (false_cnt)
        {
            return Range::createLeftBounded(UInt8(0), true);
        }
        else if (true_cnt)
        {
            return Range::createRightBounded(UInt8(1), true);
        }
    }
    else if (const auto * timestamp_stats = dynamic_cast<const orc::TimestampColumnStatistics *>(col_stats))
    {
        return createRangeFromOrcStatistics<UInt32>(timestamp_stats);
    }
    else if (const auto * date_stats = dynamic_cast<const orc::DateColumnStatistics *>(col_stats))
    {
        return createRangeFromOrcStatistics<UInt16>(date_stats);
    }
    return {};
}

void HiveORCFile::prepareReader()
{
    in = std::make_unique<ReadBufferFromHDFS>(namenode_url, path, getContext()->getGlobalContext()->getConfigRef());
    auto format_settings = getFormatSettings(getContext());
    std::atomic<int> is_stopped{0};
    auto result = arrow::adapters::orc::ORCFileReader::Open(asArrowFile(*in, format_settings, is_stopped), arrow::default_memory_pool());
    THROW_ARROW_NOT_OK(result.status());
    reader = std::move(result).ValueOrDie();
}

void HiveORCFile::prepareColumnMapping()
{
    const orc::Type & type = reader->GetRawORCReader()->getType();
    size_t count = type.getSubtypeCount();
    for (size_t pos = 0; pos < count; pos++)
    {
        /// Column names in hive is case-insensitive.
        String column{type.getFieldName(pos)};
        boost::to_lower(column);
        orc_column_positions[column] = pos;
    }
}

bool HiveORCFile::useFileMinMaxIndex() const
{
    return storage_settings->enable_orc_file_minmax_index;
}


std::unique_ptr<IMergeTreeDataPart::MinMaxIndex> HiveORCFile::buildMinMaxIndex(const orc::Statistics * statistics)
{
    if (!statistics)
        return nullptr;

    size_t range_num = index_names_and_types.size();
    auto idx = std::make_unique<IMergeTreeDataPart::MinMaxIndex>();
    idx->hyperrectangle.resize(range_num);

    size_t i = 0;
    for (const auto & name_type : index_names_and_types)
    {
        String column{name_type.name};
        boost::to_lower(column);
        auto it = orc_column_positions.find(column);
        if (it == orc_column_positions.end())
        {
            idx->hyperrectangle[i] = buildRange(nullptr);
        }
        else
        {
            size_t pos = it->second;
            /// Attention: column statistics start from 1. 0 has special purpose.
            const orc::ColumnStatistics * col_stats = statistics->getColumnStatistics(pos + 1);
            idx->hyperrectangle[i] = buildRange(col_stats);
        }
        ++i;
    }
    idx->initialized = true;
    return idx;
}


<<<<<<< HEAD
void HiveORCFile::loadMinMaxIndex()
=======
void HiveOrcFile::loadFileMinMaxIndex()
>>>>>>> 046a2ba5
{
    if (!reader)
    {
        prepareReader();
        prepareColumnMapping();
    }

    auto statistics = reader->GetRawORCReader()->getStatistics();
    file_minmax_idx = buildMinMaxIndex(statistics.get());
}

bool HiveORCFile::useSplitMinMaxIndex() const
{
    return storage_settings->enable_orc_stripe_minmax_index;
}

<<<<<<< HEAD
void HiveORCFile::loadSubMinMaxIndex()
=======

void HiveOrcFile::loadSplitMinMaxIndex()
>>>>>>> 046a2ba5
{
    if (!reader)
    {
        prepareReader();
        prepareColumnMapping();
    }

    auto * raw_reader = reader->GetRawORCReader();
    auto stripe_num = raw_reader->getNumberOfStripes();
    auto stripe_stats_num = raw_reader->getNumberOfStripeStatistics();
    if (stripe_num != stripe_stats_num)
        throw Exception(
            fmt::format("orc file:{} has different strip num {} and strip statistics num {}", path, stripe_num, stripe_stats_num),
            ErrorCodes::BAD_ARGUMENTS);

    split_minmax_idxes.resize(stripe_num);
    for (size_t i = 0; i < stripe_num; ++i)
    {
        auto stripe_stats = raw_reader->getStripeStatistics(i);
        split_minmax_idxes[i] = buildMinMaxIndex(stripe_stats.get());
    }
}

std::optional<size_t> HiveORCFile::getRowsImpl()
{
    if (!reader)
    {
        prepareReader();
        prepareColumnMapping();
    }

    auto * raw_reader = reader->GetRawORCReader();
    return raw_reader->getNumberOfRows();
}

bool HiveParquetFile::useSplitMinMaxIndex() const
{
    return storage_settings->enable_parquet_rowgroup_minmax_index;
}

void HiveParquetFile::prepareReader()
{
    in = std::make_unique<ReadBufferFromHDFS>(namenode_url, path, getContext()->getGlobalContext()->getConfigRef());
    auto format_settings = getFormatSettings(getContext());
    std::atomic<int> is_stopped{0};
    THROW_ARROW_NOT_OK(parquet::arrow::OpenFile(asArrowFile(*in, format_settings, is_stopped), arrow::default_memory_pool(), &reader));
}

void HiveParquetFile::loadSplitMinMaxIndex()
{
    if (!reader)
        prepareReader();

    auto meta = reader->parquet_reader()->metadata();
    size_t num_cols = meta->num_columns();
    size_t num_row_groups = meta->num_row_groups();
    const auto * schema = meta->schema();
    for (size_t pos = 0; pos < num_cols; ++pos)
    {
        String column{schema->Column(pos)->name()};
        boost::to_lower(column);
        parquet_column_positions[column] = pos;
    }


    split_minmax_idxes.resize(num_row_groups);
    for (size_t i = 0; i < num_row_groups; ++i)
    {
        auto row_group_meta = meta->RowGroup(i);
        split_minmax_idxes[i] = std::make_shared<IMergeTreeDataPart::MinMaxIndex>();
        split_minmax_idxes[i]->hyperrectangle.resize(num_cols);

        size_t j = 0;
        auto it = index_names_and_types.begin();
        for (; it != index_names_and_types.end(); ++j, ++it)
        {
            String column{it->name};
            boost::to_lower(column);
            auto mit = parquet_column_positions.find(column);
            if (mit == parquet_column_positions.end())
                continue;

            size_t pos = mit->second;
            auto col_chunk = row_group_meta->ColumnChunk(pos);
            if (!col_chunk->is_stats_set())
                continue;

            auto stats = col_chunk->statistics();
            if (stats->HasNullCount() && stats->null_count() > 0)
                continue;

            if (auto bool_stats = std::dynamic_pointer_cast<parquet::BoolStatistics>(stats))
            {
                split_minmax_idxes[i]->hyperrectangle[j] = createRangeFromParquetStatistics<UInt8>(bool_stats);
            }
            else if (auto int32_stats = std::dynamic_pointer_cast<parquet::Int32Statistics>(stats))
            {
                split_minmax_idxes[i]->hyperrectangle[j] = createRangeFromParquetStatistics<Int32>(int32_stats);
            }
            else if (auto int64_stats = std::dynamic_pointer_cast<parquet::Int64Statistics>(stats))
            {
                split_minmax_idxes[i]->hyperrectangle[j] = createRangeFromParquetStatistics<Int64>(int64_stats);
            }
            else if (auto float_stats = std::dynamic_pointer_cast<parquet::FloatStatistics>(stats))
            {
                split_minmax_idxes[i]->hyperrectangle[j] = createRangeFromParquetStatistics<Float64>(float_stats);
            }
            else if (auto double_stats = std::dynamic_pointer_cast<parquet::FloatStatistics>(stats))
            {
                split_minmax_idxes[i]->hyperrectangle[j] = createRangeFromParquetStatistics<Float64>(double_stats);
            }
            else if (auto string_stats = std::dynamic_pointer_cast<parquet::ByteArrayStatistics>(stats))
            {
                split_minmax_idxes[i]->hyperrectangle[j] = createRangeFromParquetStatistics(string_stats);
            }
            /// Other types are not supported for minmax index, skip
        }
        split_minmax_idxes[i]->initialized = true;
    }
}

std::optional<size_t> HiveParquetFile::getRowsImpl()
{
    if (!reader)
        prepareReader();

    auto meta = reader->parquet_reader()->metadata();
    return meta->num_rows();
}

}
#endif<|MERGE_RESOLUTION|>--- conflicted
+++ resolved
@@ -190,12 +190,7 @@
     return idx;
 }
 
-
-<<<<<<< HEAD
-void HiveORCFile::loadMinMaxIndex()
-=======
-void HiveOrcFile::loadFileMinMaxIndex()
->>>>>>> 046a2ba5
+void HiveORCFile::loadFileMinMaxIndex()
 {
     if (!reader)
     {
@@ -212,12 +207,8 @@
     return storage_settings->enable_orc_stripe_minmax_index;
 }
 
-<<<<<<< HEAD
-void HiveORCFile::loadSubMinMaxIndex()
-=======
-
-void HiveOrcFile::loadSplitMinMaxIndex()
->>>>>>> 046a2ba5
+
+void HiveORCFile::loadSplitMinMaxIndex()
 {
     if (!reader)
     {
