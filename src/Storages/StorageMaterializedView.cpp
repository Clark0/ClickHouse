#include <Storages/StorageMaterializedView.h>

#include <Storages/MaterializedView/RefreshTask.h>

#include <Parsers/ASTSelectWithUnionQuery.h>
#include <Parsers/ASTCreateQuery.h>

#include <Interpreters/Context.h>
#include <Interpreters/InterpreterCreateQuery.h>
#include <Interpreters/InterpreterDropQuery.h>
#include <Interpreters/InterpreterRenameQuery.h>
#include <Interpreters/InterpreterInsertQuery.h>
#include <Interpreters/getTableExpressions.h>
#include <Interpreters/getHeaderForProcessingStage.h>
#include <Access/Common/AccessFlags.h>

#include <Storages/AlterCommands.h>
#include <Storages/StorageFactory.h>
#include <Storages/ReadInOrderOptimizer.h>
#include <Storages/SelectQueryDescription.h>

#include <Common/typeid_cast.h>
#include <Common/checkStackSize.h>
#include <QueryPipeline/Pipe.h>
#include <Processors/QueryPlan/QueryPlan.h>
#include <Processors/QueryPlan/ExpressionStep.h>
#include <Processors/QueryPlan/BuildQueryPipelineSettings.h>
#include <Processors/QueryPlan/Optimizations/QueryPlanOptimizationSettings.h>
#include <Processors/Sinks/SinkToStorage.h>

#include <Backups/BackupEntriesCollector.h>

namespace DB
{

namespace ErrorCodes
{
    extern const int BAD_ARGUMENTS;
    extern const int NOT_IMPLEMENTED;
    extern const int INCORRECT_QUERY;
}

namespace ActionLocks
{
    extern const StorageActionBlockType ViewRefresh;
}

static inline String generateInnerTableName(const StorageID & view_id)
{
    if (view_id.hasUUID())
        return ".inner_id." + toString(view_id.uuid);
    return ".inner." + view_id.getTableName();
}

/// Remove columns from target_header that does not exists in src_header
static void removeNonCommonColumns(const Block & src_header, Block & target_header)
{
    std::set<size_t> target_only_positions;
    for (const auto & column : target_header)
    {
        if (!src_header.has(column.name))
            target_only_positions.insert(target_header.getPositionByName(column.name));
    }
    target_header.erase(target_only_positions);
}

StorageMaterializedView::StorageMaterializedView(
    const StorageID & table_id_,
    ContextPtr local_context,
    const ASTCreateQuery & query,
    const ColumnsDescription & columns_,
    bool attach_,
    const String & comment)
    : IStorage(table_id_), WithMutableContext(local_context->getGlobalContext())
{
    StorageInMemoryMetadata storage_metadata;
    storage_metadata.setColumns(columns_);

    if (!query.select)
        throw Exception(ErrorCodes::INCORRECT_QUERY, "SELECT query is not specified for {}", getName());

    /// If the destination table is not set, use inner table
    has_inner_table = query.to_table_id.empty();
    if (has_inner_table && !query.storage)
        throw Exception(ErrorCodes::INCORRECT_QUERY,
                        "You must specify where to save results of a MaterializedView query: "
                        "either ENGINE or an existing table in a TO clause");

    auto select = SelectQueryDescription::getSelectQueryFromASTForMatView(query.select->clone(), query.refresh_strategy != nullptr, local_context);
    storage_metadata.setSelectQuery(select);
    if (!comment.empty())
        storage_metadata.setComment(comment);
    if (query.refresh_strategy)
        storage_metadata.setRefresh(query.refresh_strategy->clone());

    setInMemoryMetadata(storage_metadata);

    bool point_to_itself_by_uuid = has_inner_table && query.to_inner_uuid != UUIDHelpers::Nil
                                                   && query.to_inner_uuid == table_id_.uuid;
    bool point_to_itself_by_name = !has_inner_table && query.to_table_id.database_name == table_id_.database_name
                                                    && query.to_table_id.table_name == table_id_.table_name;
    if (point_to_itself_by_uuid || point_to_itself_by_name)
        throw Exception(ErrorCodes::BAD_ARGUMENTS, "Materialized view {} cannot point to itself", table_id_.getFullTableName());

    if (!has_inner_table)
    {
        target_table_id = query.to_table_id;
    }
    else if (attach_)
    {
        /// If there is an ATTACH request, then the internal table must already be created.
        target_table_id = StorageID(getStorageID().database_name, generateInnerTableName(getStorageID()), query.to_inner_uuid);
    }
    else
    {
        /// We will create a query to create an internal table.
        auto create_context = Context::createCopy(local_context);
        auto manual_create_query = std::make_shared<ASTCreateQuery>();
        manual_create_query->setDatabase(getStorageID().database_name);
        manual_create_query->setTable(generateInnerTableName(getStorageID()));
        manual_create_query->uuid = query.to_inner_uuid;

        auto new_columns_list = std::make_shared<ASTColumns>();
        new_columns_list->set(new_columns_list->columns, query.columns_list->columns->ptr());

        manual_create_query->set(manual_create_query->columns_list, new_columns_list);
        manual_create_query->set(manual_create_query->storage, query.storage->ptr());

        InterpreterCreateQuery create_interpreter(manual_create_query, create_context);
        create_interpreter.setInternal(true);
        create_interpreter.execute();

        target_table_id = DatabaseCatalog::instance().getTable({manual_create_query->getDatabase(), manual_create_query->getTable()}, getContext())->getStorageID();
    }

    if (query.refresh_strategy)
    {
        refresher = RefreshTask::create(
            *this,
            getContext(),
            *query.refresh_strategy);
        refresh_on_start = !attach_ && !query.is_create_empty;
    }
}

QueryProcessingStage::Enum StorageMaterializedView::getQueryProcessingStage(
    ContextPtr local_context,
    QueryProcessingStage::Enum to_stage,
    const StorageSnapshotPtr &,
    SelectQueryInfo & query_info) const
{
    /// TODO: Find a way to support projections for StorageMaterializedView. Why do we use different
    /// metadata for materialized view and target table? If they are the same, we can get rid of all
    /// converting and use it just like a normal view.
    query_info.ignore_projections = true;
    const auto & target_metadata = getTargetTable()->getInMemoryMetadataPtr();
    return getTargetTable()->getQueryProcessingStage(local_context, to_stage, getTargetTable()->getStorageSnapshot(target_metadata, local_context), query_info);
}

void StorageMaterializedView::read(
    QueryPlan & query_plan,
    const Names & column_names,
    const StorageSnapshotPtr & storage_snapshot,
    SelectQueryInfo & query_info,
    ContextPtr local_context,
    QueryProcessingStage::Enum processed_stage,
    const size_t max_block_size,
    const size_t num_streams)
{
    auto storage = getTargetTable();
    auto lock = storage->lockForShare(local_context->getCurrentQueryId(), local_context->getSettingsRef().lock_acquire_timeout);
    auto target_metadata_snapshot = storage->getInMemoryMetadataPtr();
    auto target_storage_snapshot = storage->getStorageSnapshot(target_metadata_snapshot, local_context);

    if (query_info.order_optimizer)
        query_info.input_order_info = query_info.order_optimizer->getInputOrder(target_metadata_snapshot, local_context);

    storage->read(query_plan, column_names, target_storage_snapshot, query_info, local_context, processed_stage, max_block_size, num_streams);

    if (query_plan.isInitialized())
    {
        auto mv_header = getHeaderForProcessingStage(column_names, storage_snapshot, query_info, local_context, processed_stage);
        auto target_header = query_plan.getCurrentDataStream().header;

        /// No need to convert columns that does not exists in MV
        removeNonCommonColumns(mv_header, target_header);

        /// No need to convert columns that does not exists in the result header.
        ///
        /// Distributed storage may process query up to the specific stage, and
        /// so the result header may not include all the columns from the
        /// materialized view.
        removeNonCommonColumns(target_header, mv_header);

        if (!blocksHaveEqualStructure(mv_header, target_header))
        {
            auto converting_actions = ActionsDAG::makeConvertingActions(target_header.getColumnsWithTypeAndName(),
                                                                        mv_header.getColumnsWithTypeAndName(),
                                                                        ActionsDAG::MatchColumnsMode::Name);
            /* Leave columns outside from materialized view structure as is.
             * They may be added in case of distributed query with JOIN.
             * In that case underlying table returns joined columns as well.
             */
            converting_actions->projectInput(false);
            auto converting_step = std::make_unique<ExpressionStep>(query_plan.getCurrentDataStream(), converting_actions);
            converting_step->setStepDescription("Convert target table structure to MaterializedView structure");
            query_plan.addStep(std::move(converting_step));
        }

        query_plan.addStorageHolder(storage);
        query_plan.addTableLock(std::move(lock));
    }
}

SinkToStoragePtr StorageMaterializedView::write(const ASTPtr & query, const StorageMetadataPtr & /*metadata_snapshot*/, ContextPtr local_context, bool async_insert)
{
    auto storage = getTargetTable();
    auto lock = storage->lockForShare(local_context->getCurrentQueryId(), local_context->getSettingsRef().lock_acquire_timeout);

    auto metadata_snapshot = storage->getInMemoryMetadataPtr();
    auto sink = storage->write(query, metadata_snapshot, local_context, async_insert);

    sink->addTableLock(lock);
    return sink;
}


void StorageMaterializedView::drop()
{
    auto table_id = getStorageID();
    const auto & select_query = getInMemoryMetadataPtr()->getSelectQuery();
    if (!select_query.select_table_id.empty())
        DatabaseCatalog::instance().removeViewDependency(select_query.select_table_id, table_id);

    /// Sync flag and the setting make sense for Atomic databases only.
    /// However, with Atomic databases, IStorage::drop() can be called only from a background task in DatabaseCatalog.
    /// Running synchronous DROP from that task leads to deadlock.
    /// Usually dropInnerTableIfAny is no-op, because the inner table is dropped before enqueueing a drop task for the MV itself.
    /// But there's a race condition with SYSTEM RESTART REPLICA: the inner table might be detached due to RESTART.
    /// In this case, dropInnerTableIfAny will not find the inner table and will not drop it during executions of DROP query for the MV itself.
    /// DDLGuard does not protect from that, because RESTART REPLICA acquires DDLGuard for the inner table name,
    /// but DROP acquires DDLGuard for the name of MV. And we cannot acquire second DDLGuard for the inner name in DROP,
    /// because it may lead to lock-order-inversion (DDLGuards must be acquired in lexicographical order).
    dropInnerTableIfAny(/* sync */ false, getContext());
}

void StorageMaterializedView::dropInnerTableIfAny(bool sync, ContextPtr local_context)
{
    /// We will use `sync` argument wneh this function is called from a DROP query
    /// and will ignore database_atomic_wait_for_drop_and_detach_synchronously when it's called from drop task.
    /// See the comment in StorageMaterializedView::drop.
    /// DDL queries with StorageMaterializedView are fundamentally broken.
    /// Best-effort to make them work: the inner table name is almost always less than the MV name (so it's safe to lock DDLGuard)
    auto inner_table_id = getTargetTableId();
    bool may_lock_ddl_guard = getStorageID().getQualifiedName() < inner_table_id.getQualifiedName();
    if (has_inner_table && tryGetTargetTable())
        InterpreterDropQuery::executeDropQuery(ASTDropQuery::Kind::Drop, getContext(), local_context, inner_table_id,
                                               sync, /* ignore_sync_setting */ true, may_lock_ddl_guard);
}

void StorageMaterializedView::truncate(const ASTPtr &, const StorageMetadataPtr &, ContextPtr local_context, TableExclusiveLockHolder &)
{
    if (has_inner_table)
        InterpreterDropQuery::executeDropQuery(ASTDropQuery::Kind::Truncate, getContext(), local_context, getTargetTableId(), true);
}

void StorageMaterializedView::checkStatementCanBeForwarded() const
{
    if (!has_inner_table)
        throw Exception(ErrorCodes::INCORRECT_QUERY, "MATERIALIZED VIEW targets existing table {}. "
            "Execute the statement directly on it.", getTargetTableId().getNameForLogs());
}

bool StorageMaterializedView::optimize(
    const ASTPtr & query,
    const StorageMetadataPtr & /*metadata_snapshot*/,
    const ASTPtr & partition,
    bool final,
    bool deduplicate,
    const Names & deduplicate_by_columns,
    bool cleanup,
    ContextPtr local_context)
{
    checkStatementCanBeForwarded();
    auto storage_ptr = getTargetTable();
    auto metadata_snapshot = storage_ptr->getInMemoryMetadataPtr();
<<<<<<< HEAD
    return getTargetTable()->optimize(query, metadata_snapshot, partition, final, deduplicate, deduplicate_by_columns, cleanup, local_context);
=======
    return storage_ptr->optimize(query, metadata_snapshot, partition, final, deduplicate, deduplicate_by_columns, local_context);
}

std::tuple<ContextMutablePtr, std::shared_ptr<ASTInsertQuery>> StorageMaterializedView::prepareRefresh() const
{
    auto refresh_context = Context::createCopy(getContext());
    /// Generate a random query id.
    refresh_context->setCurrentQueryId("");

    CurrentThread::QueryScope query_scope(refresh_context);

    auto inner_table_id = getTargetTableId();
    auto new_table_name = ".tmp" + generateInnerTableName(getStorageID());

    auto db = DatabaseCatalog::instance().getDatabase(inner_table_id.database_name);

    auto create_table_query = db->getCreateTableQuery(inner_table_id.table_name, getContext());
    auto & create_query = create_table_query->as<ASTCreateQuery &>();
    create_query.setTable(new_table_name);
    create_query.setDatabase(db->getDatabaseName());
    create_query.create_or_replace = true;
    create_query.replace_table = true;
    create_query.uuid = UUIDHelpers::Nil;

    InterpreterCreateQuery create_interpreter(create_table_query, refresh_context);
    create_interpreter.setInternal(true);
    create_interpreter.execute();

    StorageID fresh_table = DatabaseCatalog::instance().getTable({create_query.getDatabase(), create_query.getTable()}, getContext())->getStorageID();

    auto insert_query = std::make_shared<ASTInsertQuery>();
    insert_query->select = getInMemoryMetadataPtr()->getSelectQuery().select_query;
    insert_query->setTable(fresh_table.table_name);
    insert_query->setDatabase(fresh_table.database_name);
    insert_query->table_id = fresh_table;

    return {refresh_context, insert_query};
}

StorageID StorageMaterializedView::exchangeTargetTable(StorageID fresh_table, ContextPtr refresh_context)
{
    auto stale_table_id = getTargetTableId();

    auto db = DatabaseCatalog::instance().getDatabase(stale_table_id.database_name);
    auto target_db = DatabaseCatalog::instance().getDatabase(fresh_table.database_name);

    CurrentThread::QueryScope query_scope(refresh_context);

    target_db->renameTable(
        refresh_context, fresh_table.table_name, *db, stale_table_id.table_name, /*exchange=*/true, /*dictionary=*/false);

    std::swap(stale_table_id.database_name, fresh_table.database_name);
    std::swap(stale_table_id.table_name, fresh_table.table_name);
    setTargetTableId(std::move(fresh_table));
    return stale_table_id;
>>>>>>> 96876aa4
}

void StorageMaterializedView::alter(
    const AlterCommands & params,
    ContextPtr local_context,
    AlterLockHolder &)
{
    auto table_id = getStorageID();
    StorageInMemoryMetadata new_metadata = getInMemoryMetadata();
    StorageInMemoryMetadata old_metadata = getInMemoryMetadata();
    params.apply(new_metadata, local_context);

    /// start modify query
    const auto & new_select = new_metadata.select;
    const auto & old_select = old_metadata.getSelectQuery();

    DatabaseCatalog::instance().updateViewDependency(old_select.select_table_id, table_id, new_select.select_table_id, table_id);
    /// end modify query

    DatabaseCatalog::instance().getDatabase(table_id.database_name)->alterTable(local_context, table_id, new_metadata);
    setInMemoryMetadata(new_metadata);

    if (refresher)
        refresher->alterRefreshParams(new_metadata.refresh->as<const ASTRefreshStrategy &>());
}


void StorageMaterializedView::checkAlterIsPossible(const AlterCommands & commands, ContextPtr /*local_context*/) const
{
    for (const auto & command : commands)
    {
        if (command.isCommentAlter())
            continue;
        if (command.type == AlterCommand::MODIFY_QUERY)
            continue;
        if (command.type == AlterCommand::MODIFY_REFRESH && refresher)
            continue;
        throw Exception(ErrorCodes::NOT_IMPLEMENTED, "Alter of type '{}' is not supported by storage {}",
            command.type, getName());
    }
}

void StorageMaterializedView::checkMutationIsPossible(const MutationCommands & commands, const Settings & settings) const
{
    checkStatementCanBeForwarded();
    getTargetTable()->checkMutationIsPossible(commands, settings);
}

Pipe StorageMaterializedView::alterPartition(
    const StorageMetadataPtr & metadata_snapshot, const PartitionCommands & commands, ContextPtr local_context)
{
    checkStatementCanBeForwarded();
    return getTargetTable()->alterPartition(metadata_snapshot, commands, local_context);
}

void StorageMaterializedView::checkAlterPartitionIsPossible(
    const PartitionCommands & commands, const StorageMetadataPtr & metadata_snapshot,
    const Settings & settings, ContextPtr local_context) const
{
    checkStatementCanBeForwarded();
    getTargetTable()->checkAlterPartitionIsPossible(commands, metadata_snapshot, settings, local_context);
}

void StorageMaterializedView::mutate(const MutationCommands & commands, ContextPtr local_context)
{
    checkStatementCanBeForwarded();
    getTargetTable()->mutate(commands, local_context);
}

void StorageMaterializedView::renameInMemory(const StorageID & new_table_id)
{
    auto old_table_id = getStorageID();
    auto inner_table_id = getTargetTableId();
    auto metadata_snapshot = getInMemoryMetadataPtr();
    bool from_atomic_to_atomic_database = old_table_id.hasUUID() && new_table_id.hasUUID();

    if (!from_atomic_to_atomic_database && has_inner_table && tryGetTargetTable())
    {
        auto new_target_table_name = generateInnerTableName(new_table_id);
        auto rename = std::make_shared<ASTRenameQuery>();

        assert(inner_table_id.database_name == old_table_id.database_name);

        ASTRenameQuery::Element elem
        {
            ASTRenameQuery::Table
            {
                inner_table_id.database_name.empty() ? nullptr : std::make_shared<ASTIdentifier>(inner_table_id.database_name),
                std::make_shared<ASTIdentifier>(inner_table_id.table_name)
            },
            ASTRenameQuery::Table
            {
                new_table_id.database_name.empty() ? nullptr : std::make_shared<ASTIdentifier>(new_table_id.database_name),
                std::make_shared<ASTIdentifier>(new_target_table_name)
            }
        };
        rename->elements.emplace_back(std::move(elem));

        InterpreterRenameQuery(rename, getContext()).execute();
        updateTargetTableId(new_table_id.database_name, new_target_table_name);
    }

    IStorage::renameInMemory(new_table_id);
    if (from_atomic_to_atomic_database && has_inner_table)
    {
        assert(inner_table_id.database_name == old_table_id.database_name);
        updateTargetTableId(new_table_id.database_name, std::nullopt);
    }
    const auto & select_query = metadata_snapshot->getSelectQuery();
    // TODO Actually we don't need to update dependency if MV has UUID, but then db and table name will be outdated
    DatabaseCatalog::instance().updateViewDependency(select_query.select_table_id, old_table_id, select_query.select_table_id, getStorageID());

    if (refresher)
        refresher->rename(new_table_id);
}

void StorageMaterializedView::startup()
{
    auto metadata_snapshot = getInMemoryMetadataPtr();
    const auto & select_query = metadata_snapshot->getSelectQuery();
    if (!select_query.select_table_id.empty())
        DatabaseCatalog::instance().addViewDependency(select_query.select_table_id, getStorageID());

    if (refresher)
    {
        refresher->initializeAndStart(std::static_pointer_cast<StorageMaterializedView>(shared_from_this()));

        if (refresh_on_start)
            refresher->run();
    }
}

void StorageMaterializedView::shutdown(bool)
{
    if (refresher)
        refresher->shutdown();

    auto metadata_snapshot = getInMemoryMetadataPtr();
    const auto & select_query = metadata_snapshot->getSelectQuery();
    /// Make sure the dependency is removed after DETACH TABLE
    if (!select_query.select_table_id.empty())
        DatabaseCatalog::instance().removeViewDependency(select_query.select_table_id, getStorageID());
}

StoragePtr StorageMaterializedView::getTargetTable() const
{
    checkStackSize();
    return DatabaseCatalog::instance().getTable(getTargetTableId(), getContext());
}

StoragePtr StorageMaterializedView::tryGetTargetTable() const
{
    checkStackSize();
    return DatabaseCatalog::instance().tryGetTable(getTargetTableId(), getContext());
}

NamesAndTypesList StorageMaterializedView::getVirtuals() const
{
    return getTargetTable()->getVirtuals();
}

Strings StorageMaterializedView::getDataPaths() const
{
    if (auto table = tryGetTargetTable())
        return table->getDataPaths();
    return {};
}

void StorageMaterializedView::backupData(BackupEntriesCollector & backup_entries_collector, const String & data_path_in_backup, const std::optional<ASTs> & partitions)
{
    /// We backup the target table's data only if it's inner.
    if (hasInnerTable())
    {
        if (auto table = tryGetTargetTable())
            table->backupData(backup_entries_collector, data_path_in_backup, partitions);
        else
            LOG_WARNING(&Poco::Logger::get("StorageMaterializedView"),
                        "Inner table does not exist, will not backup any data");
    }
}

void StorageMaterializedView::restoreDataFromBackup(RestorerFromBackup & restorer, const String & data_path_in_backup, const std::optional<ASTs> & partitions)
{
    if (hasInnerTable())
        return getTargetTable()->restoreDataFromBackup(restorer, data_path_in_backup, partitions);
}

bool StorageMaterializedView::supportsBackupPartition() const
{
    if (hasInnerTable())
        return getTargetTable()->supportsBackupPartition();
    return false;
}

std::optional<UInt64> StorageMaterializedView::totalRows(const Settings & settings) const
{
    if (hasInnerTable())
    {
        if (auto table = tryGetTargetTable())
            return table->totalRows(settings);
    }
    return {};
}

std::optional<UInt64> StorageMaterializedView::totalBytes(const Settings & settings) const
{
    if (hasInnerTable())
    {
        if (auto table = tryGetTargetTable())
            return table->totalBytes(settings);
    }
    return {};
}

std::optional<UInt64> StorageMaterializedView::totalBytesUncompressed(const Settings & settings) const
{
    if (hasInnerTable())
    {
        if (auto table = tryGetTargetTable())
            return table->totalBytesUncompressed(settings);
    }
    return {};
}

ActionLock StorageMaterializedView::getActionLock(StorageActionBlockType type)
{
    if (type == ActionLocks::ViewRefresh && refresher)
        refresher->stop();
    if (has_inner_table)
    {
        if (auto target_table = tryGetTargetTable())
            return target_table->getActionLock(type);
    }
    return ActionLock{};
}

bool StorageMaterializedView::isRemote() const
{
    if (auto table = tryGetTargetTable())
        return table->isRemote();
    return false;
}

void StorageMaterializedView::onActionLockRemove(StorageActionBlockType action_type)
{
    if (action_type == ActionLocks::ViewRefresh && refresher)
        refresher->start();
}

DB::StorageID StorageMaterializedView::getTargetTableId() const
{
    std::lock_guard guard(target_table_id_mutex);
    return target_table_id;
}

void StorageMaterializedView::setTargetTableId(DB::StorageID id)
{
    std::lock_guard guard(target_table_id_mutex);
    target_table_id = std::move(id);
}

void StorageMaterializedView::updateTargetTableId(std::optional<String> database_name, std::optional<String> table_name)
{
    std::lock_guard guard(target_table_id_mutex);
    if (database_name)
        target_table_id.database_name = *std::move(database_name);
    if (table_name)
        target_table_id.table_name = *std::move(table_name);
}

void registerStorageMaterializedView(StorageFactory & factory)
{
    factory.registerStorage("MaterializedView", [](const StorageFactory::Arguments & args)
    {
        /// Pass local_context here to convey setting for inner table
        return std::make_shared<StorageMaterializedView>(
            args.table_id, args.getLocalContext(), args.query,
            args.columns, args.attach, args.comment);
    });
}

}<|MERGE_RESOLUTION|>--- conflicted
+++ resolved
@@ -284,10 +284,7 @@
     checkStatementCanBeForwarded();
     auto storage_ptr = getTargetTable();
     auto metadata_snapshot = storage_ptr->getInMemoryMetadataPtr();
-<<<<<<< HEAD
-    return getTargetTable()->optimize(query, metadata_snapshot, partition, final, deduplicate, deduplicate_by_columns, cleanup, local_context);
-=======
-    return storage_ptr->optimize(query, metadata_snapshot, partition, final, deduplicate, deduplicate_by_columns, local_context);
+    return storage_ptr->optimize(query, metadata_snapshot, partition, final, deduplicate, deduplicate_by_columns, cleanup, local_context);
 }
 
 std::tuple<ContextMutablePtr, std::shared_ptr<ASTInsertQuery>> StorageMaterializedView::prepareRefresh() const
@@ -342,7 +339,6 @@
     std::swap(stale_table_id.table_name, fresh_table.table_name);
     setTargetTableId(std::move(fresh_table));
     return stale_table_id;
->>>>>>> 96876aa4
 }
 
 void StorageMaterializedView::alter(
