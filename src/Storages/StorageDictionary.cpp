#include <Storages/StorageDictionary.h>
#include <Storages/StorageFactory.h>
#include <DataTypes/DataTypesNumber.h>
#include <Dictionaries/DictionaryStructure.h>
#include <Interpreters/Context.h>
#include <Interpreters/evaluateConstantExpression.h>
#include <Interpreters/ExternalDictionariesLoader.h>
#include <Interpreters/ExternalLoaderDictionaryStorageConfigRepository.h>
#include <Parsers/ASTLiteral.h>
#include <Common/quoteString.h>
#include <Processors/Sources/SourceFromInputStream.h>
#include <Processors/Pipe.h>
#include <IO/Operators.h>
#include <Dictionaries/getDictionaryConfigurationFromAST.h>


namespace DB
{
namespace ErrorCodes
{
    extern const int NUMBER_OF_ARGUMENTS_DOESNT_MATCH;
    extern const int THERE_IS_NO_COLUMN;
    extern const int CANNOT_DETACH_DICTIONARY_AS_TABLE;
    extern const int DICTIONARY_ALREADY_EXISTS;
}

namespace
{
    void checkNamesAndTypesCompatibleWithDictionary(const String & dictionary_name, const ColumnsDescription & columns, const DictionaryStructure & dictionary_structure)
    {
        auto dictionary_names_and_types = StorageDictionary::getNamesAndTypes(dictionary_structure);
        std::set<NameAndTypePair> names_and_types_set(dictionary_names_and_types.begin(), dictionary_names_and_types.end());

        for (const auto & column : columns.getOrdinary())
        {
            if (names_and_types_set.find(column) == names_and_types_set.end())
            {
                throw Exception(ErrorCodes::THERE_IS_NO_COLUMN, "Not found column {} {} in dictionary {}. There are only columns {}",
                                column.name, column.type->getName(), backQuote(dictionary_name),
                                StorageDictionary::generateNamesAndTypesDescription(dictionary_names_and_types));
            }
        }
    }
}


NamesAndTypesList StorageDictionary::getNamesAndTypes(const DictionaryStructure & dictionary_structure)
{
    NamesAndTypesList dictionary_names_and_types;

    if (dictionary_structure.id)
        dictionary_names_and_types.emplace_back(dictionary_structure.id->name, std::make_shared<DataTypeUInt64>());

    /// In old-style (XML) configuration we don't have this attributes in the
    /// main attribute list, so we have to add them to columns list explicitly.
    /// In the new configuration (DDL) we have them both in range_* nodes and
    /// main attribute list, but for compatibility we add them before main
    /// attributes list.
    if (dictionary_structure.range_min)
        dictionary_names_and_types.emplace_back(dictionary_structure.range_min->name, dictionary_structure.range_min->type);

    if (dictionary_structure.range_max)
        dictionary_names_and_types.emplace_back(dictionary_structure.range_max->name, dictionary_structure.range_max->type);

    if (dictionary_structure.key)
    {
        for (const auto & attribute : *dictionary_structure.key)
            dictionary_names_and_types.emplace_back(attribute.name, attribute.type);
    }

    for (const auto & attribute : dictionary_structure.attributes)
    {
        /// Some attributes can be already added (range_min and range_max)
        if (!dictionary_names_and_types.contains(attribute.name))
            dictionary_names_and_types.emplace_back(attribute.name, attribute.type);
    }

    return dictionary_names_and_types;
}


String StorageDictionary::generateNamesAndTypesDescription(const NamesAndTypesList & list)
{
    WriteBufferFromOwnString ss;
    bool first = true;
    for (const auto & name_and_type : list)
    {
        if (!std::exchange(first, false))
            ss << ", ";
        ss << name_and_type.name << ' ' << name_and_type.type->getName();
    }
    return ss.str();
}

StorageDictionary::StorageDictionary(
    const StorageID & table_id_,
    const String & dictionary_name_,
    const ColumnsDescription & columns_,
<<<<<<< HEAD
    const String & comment,
    Location location_)
    : IStorage(table_id_), dictionary_name(dictionary_name_), location(location_)
=======
    Location location_,
    ContextPtr context_)
    : IStorage(table_id_)
    , WithContext(context_->getGlobalContext())
    , dictionary_name(dictionary_name_)
    , location(location_)
>>>>>>> 6f08f945
{
    StorageInMemoryMetadata storage_metadata;
    storage_metadata.setColumns(columns_);
    storage_metadata.setComment(comment);
    setInMemoryMetadata(storage_metadata);
}


StorageDictionary::StorageDictionary(
<<<<<<< HEAD
    const StorageID & table_id_, const String & dictionary_name_, const DictionaryStructure & dictionary_structure_, Location location_)
    : StorageDictionary(table_id_, dictionary_name_, ColumnsDescription{getNamesAndTypes(dictionary_structure_)}, String{}, location_)
=======
    const StorageID & table_id_,
    const String & dictionary_name_,
    const DictionaryStructure & dictionary_structure_,
    Location location_,
    ContextPtr context_)
    : StorageDictionary(
        table_id_,
        dictionary_name_,
        ColumnsDescription{getNamesAndTypes(dictionary_structure_)},
        location_,
        context_)
>>>>>>> 6f08f945
{
}

StorageDictionary::StorageDictionary(
    const StorageID & table_id,
    LoadablesConfigurationPtr dictionary_configuration,
    ContextPtr context_)
    : StorageDictionary(
        table_id,
        table_id.getFullNameNotQuoted(),
        context_->getExternalDictionariesLoader().getDictionaryStructure(*dictionary_configuration),
        Location::SameDatabaseAndNameAsDictionary,
        context_)
{
    configuration = dictionary_configuration;

    auto repository = std::make_unique<ExternalLoaderDictionaryStorageConfigRepository>(*this);
    remove_repository_callback = context_->getExternalDictionariesLoader().addConfigRepository(std::move(repository));
}

StorageDictionary::~StorageDictionary()
{
    removeDictionaryConfigurationFromRepository();
}

void StorageDictionary::checkTableCanBeDropped() const
{
    if (location == Location::SameDatabaseAndNameAsDictionary)
        throw Exception(ErrorCodes::CANNOT_DETACH_DICTIONARY_AS_TABLE,
            "Cannot drop/detach dictionary {} as table, use DROP DICTIONARY or DETACH DICTIONARY query instead",
            dictionary_name);
    if (location == Location::DictionaryDatabase)
        throw Exception(ErrorCodes::CANNOT_DETACH_DICTIONARY_AS_TABLE,
            "Cannot drop/detach table from a database with DICTIONARY engine, use DROP DICTIONARY or DETACH DICTIONARY query instead",
            dictionary_name);
}

void StorageDictionary::checkTableCanBeDetached() const
{
    checkTableCanBeDropped();
}

Pipe StorageDictionary::read(
    const Names & column_names,
    const StorageMetadataPtr & /*metadata_snapshot*/,
    SelectQueryInfo & /*query_info*/,
    ContextPtr local_context,
    QueryProcessingStage::Enum /*processed_stage*/,
    const size_t max_block_size,
    const unsigned /*threads*/)
{
    auto dictionary = getContext()->getExternalDictionariesLoader().getDictionary(dictionary_name, local_context);
    auto stream = dictionary->getBlockInputStream(column_names, max_block_size);
    /// TODO: update dictionary interface for processors.
    return Pipe(std::make_shared<SourceFromInputStream>(stream));
}

void StorageDictionary::shutdown()
{
    removeDictionaryConfigurationFromRepository();
}

void StorageDictionary::startup()
{
    auto global_context = getContext();

    bool lazy_load = global_context->getConfigRef().getBool("dictionaries_lazy_load", true);
    if (!lazy_load)
    {
        auto & external_dictionaries_loader = global_context->getExternalDictionariesLoader();

        /// reloadConfig() is called here to force loading the dictionary.
        external_dictionaries_loader.reloadConfig(getStorageID().getInternalDictionaryName());
    }
}

void StorageDictionary::removeDictionaryConfigurationFromRepository()
{
    if (remove_repository_callback_executed)
        return;

    remove_repository_callback_executed = true;
    remove_repository_callback.reset();
}

Poco::Timestamp StorageDictionary::getUpdateTime() const
{
    std::lock_guard<std::mutex> lock(dictionary_config_mutex);
    return update_time;
}

LoadablesConfigurationPtr StorageDictionary::getConfiguration() const
{
    std::lock_guard<std::mutex> lock(dictionary_config_mutex);
    return configuration;
}

void StorageDictionary::renameInMemory(const StorageID & new_table_id)
{
    if (configuration)
    {
        configuration->setString("dictionary.database", new_table_id.database_name);
        configuration->setString("dictionary.name", new_table_id.table_name);

        auto & external_dictionaries_loader = getContext()->getExternalDictionariesLoader();
        external_dictionaries_loader.reloadConfig(getStorageID().getInternalDictionaryName());

        auto result = external_dictionaries_loader.getLoadResult(getStorageID().getInternalDictionaryName());
        if (!result.object)
            return;

        const auto dictionary = std::static_pointer_cast<const IDictionary>(result.object);
        dictionary->updateDictionaryName(new_table_id);
    }

    IStorage::renameInMemory(new_table_id);
}

void registerStorageDictionary(StorageFactory & factory)
{
    factory.registerStorage("Dictionary", [](const StorageFactory::Arguments & args)
    {
        auto query = args.query;

        auto local_context = args.getLocalContext();

        if (query.is_dictionary)
        {
            auto dictionary_id = args.table_id;
            auto & external_dictionaries_loader = local_context->getExternalDictionariesLoader();

            /// A dictionary with the same full name could be defined in *.xml config files.
            if (external_dictionaries_loader.getCurrentStatus(dictionary_id.getFullNameNotQuoted()) != ExternalLoader::Status::NOT_EXIST)
                throw Exception(ErrorCodes::DICTIONARY_ALREADY_EXISTS,
                        "Dictionary {} already exists.", dictionary_id.getFullNameNotQuoted());

            /// Create dictionary storage that owns underlying dictionary
            auto abstract_dictionary_configuration = getDictionaryConfigurationFromAST(args.query, local_context, dictionary_id.database_name);
            auto result_storage = StorageDictionary::create(dictionary_id, abstract_dictionary_configuration, local_context);

            bool lazy_load = local_context->getConfigRef().getBool("dictionaries_lazy_load", true);
            if (!args.attach && !lazy_load)
            {
                /// load() is called here to force loading the dictionary, wait until the loading is finished,
                /// and throw an exception if the loading is failed.
                external_dictionaries_loader.load(dictionary_id.getInternalDictionaryName());
            }

            return result_storage;
        }
        else
        {
            /// Create dictionary storage that is view of underlying dictionary

<<<<<<< HEAD
        return StorageDictionary::create(args.table_id, dictionary_name, args.columns, args.comment, StorageDictionary::Location::Custom);
=======
            if (args.engine_args.size() != 1)
                throw Exception("Storage Dictionary requires single parameter: name of dictionary",
                    ErrorCodes::NUMBER_OF_ARGUMENTS_DOESNT_MATCH);

            args.engine_args[0] = evaluateConstantExpressionOrIdentifierAsLiteral(args.engine_args[0], local_context);
            String dictionary_name = args.engine_args[0]->as<ASTLiteral &>().value.safeGet<String>();

            if (!args.attach)
            {
                const auto & dictionary = args.getContext()->getExternalDictionariesLoader().getDictionary(dictionary_name, args.getContext());
                const DictionaryStructure & dictionary_structure = dictionary->getStructure();
                checkNamesAndTypesCompatibleWithDictionary(dictionary_name, args.columns, dictionary_structure);
            }

            return StorageDictionary::create(args.table_id, dictionary_name, args.columns, StorageDictionary::Location::Custom, local_context);
        }
>>>>>>> 6f08f945
    });
}

}<|MERGE_RESOLUTION|>--- conflicted
+++ resolved
@@ -96,18 +96,10 @@
     const StorageID & table_id_,
     const String & dictionary_name_,
     const ColumnsDescription & columns_,
-<<<<<<< HEAD
     const String & comment,
-    Location location_)
-    : IStorage(table_id_), dictionary_name(dictionary_name_), location(location_)
-=======
     Location location_,
     ContextPtr context_)
-    : IStorage(table_id_)
-    , WithContext(context_->getGlobalContext())
-    , dictionary_name(dictionary_name_)
-    , location(location_)
->>>>>>> 6f08f945
+    : IStorage(table_id_), WithContext(context_->getGlobalContext()), dictionary_name(dictionary_name_), location(location_)
 {
     StorageInMemoryMetadata storage_metadata;
     storage_metadata.setColumns(columns_);
@@ -117,22 +109,13 @@
 
 
 StorageDictionary::StorageDictionary(
-<<<<<<< HEAD
-    const StorageID & table_id_, const String & dictionary_name_, const DictionaryStructure & dictionary_structure_, Location location_)
-    : StorageDictionary(table_id_, dictionary_name_, ColumnsDescription{getNamesAndTypes(dictionary_structure_)}, String{}, location_)
-=======
     const StorageID & table_id_,
     const String & dictionary_name_,
     const DictionaryStructure & dictionary_structure_,
     Location location_,
     ContextPtr context_)
     : StorageDictionary(
-        table_id_,
-        dictionary_name_,
-        ColumnsDescription{getNamesAndTypes(dictionary_structure_)},
-        location_,
-        context_)
->>>>>>> 6f08f945
+        table_id_, dictionary_name_, ColumnsDescription{getNamesAndTypes(dictionary_structure_)}, String{}, location_, context_)
 {
 }
 
@@ -287,9 +270,6 @@
         {
             /// Create dictionary storage that is view of underlying dictionary
 
-<<<<<<< HEAD
-        return StorageDictionary::create(args.table_id, dictionary_name, args.columns, args.comment, StorageDictionary::Location::Custom);
-=======
             if (args.engine_args.size() != 1)
                 throw Exception("Storage Dictionary requires single parameter: name of dictionary",
                     ErrorCodes::NUMBER_OF_ARGUMENTS_DOESNT_MATCH);
@@ -304,9 +284,9 @@
                 checkNamesAndTypesCompatibleWithDictionary(dictionary_name, args.columns, dictionary_structure);
             }
 
-            return StorageDictionary::create(args.table_id, dictionary_name, args.columns, StorageDictionary::Location::Custom, local_context);
+            return StorageDictionary::create(
+                args.table_id, dictionary_name, args.columns, args.comment, StorageDictionary::Location::Custom, local_context);
         }
->>>>>>> 6f08f945
     });
 }
 
