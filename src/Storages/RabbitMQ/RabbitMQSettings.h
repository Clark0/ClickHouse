#pragma once

#include <Core/BaseSettings.h>


namespace DB
{
    class ASTStorage;


<<<<<<< HEAD
#define LIST_OF_RABBITMQ_SETTINGS(M)                                      \
    M(SettingString, rabbitmq_host_port, "", "A host-port to connect to RabbitMQ server.", 0) \
    M(SettingString, rabbitmq_routing_key_list, "5672", "A string of routing keys, separated by dots.", 0) \
    M(SettingString, rabbitmq_exchange_name, "clickhouse-exchange", "The exchange name, to which messages are sent.", 0) \
    M(SettingString, rabbitmq_format, "", "The message format.", 0) \
    M(SettingChar, rabbitmq_row_delimiter, '\0', "The character to be considered as a delimiter.", 0) \
    M(SettingString, rabbitmq_exchange_type, "default", "The exchange type.", 0) \
    M(SettingUInt64, rabbitmq_num_consumers, 1, "The number of consumer channels per table.", 0) \
    M(SettingUInt64, rabbitmq_num_queues, 1, "The number of queues per consumer.", 0) \
    M(SettingBool, rabbitmq_transactional_channel, false, "Use transactional channel for publishing.", 0) \
    M(SettingString, rabbitmq_queue_base, "", "Base for queue names to be able to reopen non-empty queues in case of failure.", 0) \
    M(SettingString, rabbitmq_deadletter_exchange, "", "Exchange name to be passed as a dead-letter-exchange name.", 0) \
    M(SettingBool, rabbitmq_persistent_mode, false, "If set, delivery mode will be set to 2 (makes messages 'persistent', durable).", 0) \
=======
#define LIST_OF_RABBITMQ_SETTINGS(M) \
    M(String, rabbitmq_host_port, "", "A host-port to connect to RabbitMQ server.", 0) \
    M(String, rabbitmq_routing_key_list, "5672", "A string of routing keys, separated by dots.", 0) \
    M(String, rabbitmq_exchange_name, "clickhouse-exchange", "The exchange name, to which messages are sent.", 0) \
    M(String, rabbitmq_format, "", "The message format.", 0) \
    M(Char, rabbitmq_row_delimiter, '\0', "The character to be considered as a delimiter.", 0) \
    M(String, rabbitmq_exchange_type, "default", "The exchange type.", 0) \
    M(UInt64, rabbitmq_num_consumers, 1, "The number of consumer channels per table.", 0) \
    M(UInt64, rabbitmq_num_queues, 1, "The number of queues per consumer.", 0) \
    M(Bool, rabbitmq_transactional_channel, false, "Use transactional channel for publishing.", 0) \

    DECLARE_SETTINGS_TRAITS(RabbitMQSettingsTraits, LIST_OF_RABBITMQ_SETTINGS)
>>>>>>> cf49a839


struct RabbitMQSettings : public BaseSettings<RabbitMQSettingsTraits>
{
    void loadFromQuery(ASTStorage & storage_def);
};
}<|MERGE_RESOLUTION|>--- conflicted
+++ resolved
@@ -8,21 +8,6 @@
     class ASTStorage;
 
 
-<<<<<<< HEAD
-#define LIST_OF_RABBITMQ_SETTINGS(M)                                      \
-    M(SettingString, rabbitmq_host_port, "", "A host-port to connect to RabbitMQ server.", 0) \
-    M(SettingString, rabbitmq_routing_key_list, "5672", "A string of routing keys, separated by dots.", 0) \
-    M(SettingString, rabbitmq_exchange_name, "clickhouse-exchange", "The exchange name, to which messages are sent.", 0) \
-    M(SettingString, rabbitmq_format, "", "The message format.", 0) \
-    M(SettingChar, rabbitmq_row_delimiter, '\0', "The character to be considered as a delimiter.", 0) \
-    M(SettingString, rabbitmq_exchange_type, "default", "The exchange type.", 0) \
-    M(SettingUInt64, rabbitmq_num_consumers, 1, "The number of consumer channels per table.", 0) \
-    M(SettingUInt64, rabbitmq_num_queues, 1, "The number of queues per consumer.", 0) \
-    M(SettingBool, rabbitmq_transactional_channel, false, "Use transactional channel for publishing.", 0) \
-    M(SettingString, rabbitmq_queue_base, "", "Base for queue names to be able to reopen non-empty queues in case of failure.", 0) \
-    M(SettingString, rabbitmq_deadletter_exchange, "", "Exchange name to be passed as a dead-letter-exchange name.", 0) \
-    M(SettingBool, rabbitmq_persistent_mode, false, "If set, delivery mode will be set to 2 (makes messages 'persistent', durable).", 0) \
-=======
 #define LIST_OF_RABBITMQ_SETTINGS(M) \
     M(String, rabbitmq_host_port, "", "A host-port to connect to RabbitMQ server.", 0) \
     M(String, rabbitmq_routing_key_list, "5672", "A string of routing keys, separated by dots.", 0) \
@@ -33,9 +18,11 @@
     M(UInt64, rabbitmq_num_consumers, 1, "The number of consumer channels per table.", 0) \
     M(UInt64, rabbitmq_num_queues, 1, "The number of queues per consumer.", 0) \
     M(Bool, rabbitmq_transactional_channel, false, "Use transactional channel for publishing.", 0) \
+    M(String, rabbitmq_queue_base, "", "Base for queue names to be able to reopen non-empty queues in case of failure.", 0) \
+    M(String, rabbitmq_deadletter_exchange, "", "Exchange name to be passed as a dead-letter-exchange name.", 0) \
+    M(Bool, rabbitmq_persistent_mode, false, "If set, delivery mode will be set to 2 (makes messages 'persistent', durable).", 0) \
 
     DECLARE_SETTINGS_TRAITS(RabbitMQSettingsTraits, LIST_OF_RABBITMQ_SETTINGS)
->>>>>>> cf49a839
 
 
 struct RabbitMQSettings : public BaseSettings<RabbitMQSettingsTraits>
