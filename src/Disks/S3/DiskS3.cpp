--- conflicted
+++ resolved
@@ -42,11 +42,8 @@
     extern const int NOT_IMPLEMENTED;
     extern const int BAD_ARGUMENTS;
     extern const int PATH_ACCESS_DENIED;
-<<<<<<< HEAD
+    extern const int CANNOT_DELETE_DIRECTORY;
     extern const int LOGICAL_ERROR;
-=======
-    extern const int CANNOT_DELETE_DIRECTORY;
->>>>>>> 8fe37ac7
 }
 
 
@@ -632,19 +629,12 @@
 
     if (send_metadata)
     {
-<<<<<<< HEAD
         auto revision = ++revision_counter;
         const DiskS3::ObjectMetadata object_metadata {
             {"from_path", from_path},
             {"to_path", to_path}
         };
         createFileOperationObject("rename", revision, object_metadata);
-=======
-        Poco::File tmp_file(metadata_path + to_path + ".old");
-        to_file.renameTo(tmp_file.path());
-        from_file.renameTo(metadata_path + to_path);
-        removeFile(to_path + ".old");
->>>>>>> 8fe37ac7
     }
 
     Poco::File(metadata_path + from_path).renameTo(metadata_path + to_path);
@@ -653,20 +643,11 @@
 void DiskS3::replaceFile(const String & from_path, const String & to_path)
 {
     if (exists(to_path))
-<<<<<<< HEAD
-=======
-        removeFile(to_path);
-
-    auto from = readMeta(from_path);
-    auto to = createMeta(to_path);
-
-    for (const auto & [path, size] : from.s3_objects)
->>>>>>> 8fe37ac7
     {
         const String tmp_path = to_path + ".old";
         moveFile(to_path, tmp_path);
         moveFile(from_path, to_path);
-        remove(tmp_path);
+        removeFile(tmp_path);
     }
     else
         moveFile(from_path, to_path);
