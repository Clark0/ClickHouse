#include <Disks/ObjectStorages/S3/S3ObjectStorage.h>

#if USE_AWS_S3

#include <Disks/IO/ReadBufferFromRemoteFSGather.h>
#include <Disks/ObjectStorages/DiskObjectStorageCommon.h>
#include <Disks/IO/AsynchronousReadIndirectBufferFromRemoteFS.h>
#include <Disks/IO/ReadIndirectBufferFromRemoteFS.h>
#include <Disks/IO/WriteIndirectBufferFromRemoteFS.h>
#include <Disks/IO/ThreadPoolRemoteFSReader.h>
#include <IO/WriteBufferFromS3.h>
#include <IO/ReadBufferFromS3.h>
#include <IO/SeekAvoidingReadBuffer.h>
#include <Interpreters/threadPoolCallbackRunner.h>
#include <Disks/ObjectStorages/S3/diskSettings.h>

#include <aws/s3/model/CopyObjectRequest.h>
#include <aws/s3/model/ListObjectsV2Request.h>
#include <aws/s3/model/HeadObjectRequest.h>
#include <aws/s3/model/DeleteObjectRequest.h>
#include <aws/s3/model/DeleteObjectsRequest.h>
#include <aws/s3/model/CreateMultipartUploadRequest.h>
#include <aws/s3/model/CompleteMultipartUploadRequest.h>
#include <aws/s3/model/UploadPartCopyRequest.h>
#include <aws/s3/model/AbortMultipartUploadRequest.h>

#include <Common/getRandomASCIIString.h>
#include <Common/logger_useful.h>
#include <Common/MultiVersion.h>

namespace DB
{

namespace ErrorCodes
{
    extern const int S3_ERROR;
    extern const int BAD_ARGUMENTS;
}

namespace
{

bool isNotFoundError(Aws::S3::S3Errors error)
{
    return error == Aws::S3::S3Errors::RESOURCE_NOT_FOUND
        || error == Aws::S3::S3Errors::NO_SUCH_KEY;
}

template <typename Result, typename Error>
void throwIfError(const Aws::Utils::Outcome<Result, Error> & response)
{
    if (!response.IsSuccess())
    {
        const auto & err = response.GetError();
        throw Exception(ErrorCodes::S3_ERROR, "{} (Code: {})", err.GetMessage(), static_cast<size_t>(err.GetErrorType()));
    }
}

template <typename Result, typename Error>
void throwIfUnexpectedError(const Aws::Utils::Outcome<Result, Error> & response, bool if_exists)
{
    /// In this case even if absence of key may be ok for us,
    /// the log will be polluted with error messages from aws sdk.
    /// Looks like there is no way to suppress them.

    if (!response.IsSuccess() && (!if_exists || !isNotFoundError(response.GetError().GetErrorType())))
    {
        const auto & err = response.GetError();
        throw Exception(ErrorCodes::S3_ERROR, "{} (Code: {})", err.GetMessage(), static_cast<size_t>(err.GetErrorType()));
    }
}

template <typename Result, typename Error>
void logIfError(const Aws::Utils::Outcome<Result, Error> & response, std::function<String()> && msg)
{
    try
    {
        throwIfError(response);
    }
    catch (...)
    {
        tryLogCurrentException(__PRETTY_FUNCTION__, msg());
    }
}

}

std::string S3ObjectStorage::generateBlobNameForPath(const std::string & /* path */)
{
    return getRandomASCIIString();
}

Aws::S3::Model::HeadObjectOutcome S3ObjectStorage::requestObjectHeadData(const std::string & bucket_from, const std::string & key) const
{
    auto client_ptr = client.get();
    Aws::S3::Model::HeadObjectRequest request;
    request.SetBucket(bucket_from);
    request.SetKey(key);

    return client_ptr->HeadObject(request);
}

bool S3ObjectStorage::exists(const StoredObject & object) const
{
    auto object_head = requestObjectHeadData(bucket, object.absolute_path);
    if (!object_head.IsSuccess())
    {
        if (object_head.GetError().GetErrorType() == Aws::S3::S3Errors::RESOURCE_NOT_FOUND)
            return false;

        throwIfError(object_head);
    }
    return true;
}

std::unique_ptr<ReadBufferFromFileBase> S3ObjectStorage::readObjects( /// NOLINT
    const StoredObjects & objects,
    const ReadSettings & read_settings,
    std::optional<size_t>,
    std::optional<size_t>) const
{
    assert(!objects[0].getPathKeyForCache().empty());

    ReadSettings disk_read_settings = patchSettings(read_settings);

    auto settings_ptr = s3_settings.get();

    auto read_buffer_creator =
        [this, settings_ptr, disk_read_settings]
        (const std::string & path, size_t read_until_position) -> std::shared_ptr<ReadBufferFromFileBase>
    {
        return std::make_shared<ReadBufferFromS3>(
            client.get(),
            bucket,
            path,
            version_id,
            settings_ptr->s3_settings.max_single_read_retries,
            disk_read_settings,
            /* use_external_buffer */true,
            /* offset */0,
            read_until_position,
            /* restricted_seek */true);
    };

    auto s3_impl = std::make_unique<ReadBufferFromRemoteFSGather>(
        std::move(read_buffer_creator),
        objects,
<<<<<<< HEAD
        settings_ptr->s3_settings.max_single_read_retries,
        read_settings);
=======
        disk_read_settings);
>>>>>>> 0492ef63

    if (read_settings.remote_fs_method == RemoteFSReadMethod::threadpool)
    {
        auto reader = getThreadPoolReader();
        return std::make_unique<AsynchronousReadIndirectBufferFromRemoteFS>(reader, disk_read_settings, std::move(s3_impl));
    }
    else
    {
        auto buf = std::make_unique<ReadIndirectBufferFromRemoteFS>(std::move(s3_impl));
        return std::make_unique<SeekAvoidingReadBuffer>(std::move(buf), settings_ptr->min_bytes_for_seek);
    }
}

std::unique_ptr<ReadBufferFromFileBase> S3ObjectStorage::readObject( /// NOLINT
    const StoredObject & object,
    const ReadSettings & read_settings,
    std::optional<size_t>,
    std::optional<size_t>) const
{
    auto settings_ptr = s3_settings.get();
    return std::make_unique<ReadBufferFromS3>(
        client.get(),
        bucket,
        object.absolute_path,
        version_id,
        settings_ptr->s3_settings.max_single_read_retries,
        patchSettings(read_settings));
}

std::unique_ptr<WriteBufferFromFileBase> S3ObjectStorage::writeObject( /// NOLINT
    const StoredObject & object,
    WriteMode mode, // S3 doesn't support append, only rewrite
    std::optional<ObjectAttributes> attributes,
    FinalizeCallback && finalize_callback,
    size_t buf_size,
    const WriteSettings & write_settings)
{
    WriteSettings disk_write_settings = IObjectStorage::patchSettings(write_settings);

    if (mode != WriteMode::Rewrite)
        throw Exception(ErrorCodes::BAD_ARGUMENTS, "S3 doesn't support append to files");

    auto settings_ptr = s3_settings.get();
    auto s3_buffer = std::make_unique<WriteBufferFromS3>(
        client.get(),
        bucket,
        object.absolute_path,
        settings_ptr->s3_settings,
        attributes,
        buf_size,
        threadPoolCallbackRunner(getThreadPoolWriter()),
        disk_write_settings);

    return std::make_unique<WriteIndirectBufferFromRemoteFS>(
        std::move(s3_buffer), std::move(finalize_callback), object.absolute_path);
}

void S3ObjectStorage::listPrefix(const std::string & path, RelativePathsWithSize & children) const
{
    auto settings_ptr = s3_settings.get();
    auto client_ptr = client.get();

    Aws::S3::Model::ListObjectsV2Request request;
    request.SetBucket(bucket);
    request.SetPrefix(path);
    request.SetMaxKeys(settings_ptr->list_object_keys_size);

    Aws::S3::Model::ListObjectsV2Outcome outcome;
    do
    {
        outcome = client_ptr->ListObjectsV2(request);
        throwIfError(outcome);

        auto result = outcome.GetResult();
        auto objects = result.GetContents();

        if (objects.empty())
            break;

        for (const auto & object : objects)
            children.emplace_back(object.GetKey(), object.GetSize());

        request.SetContinuationToken(outcome.GetResult().GetNextContinuationToken());
    } while (outcome.GetResult().GetIsTruncated());
}

void S3ObjectStorage::removeObjectImpl(const StoredObject & object, bool if_exists)
{
    auto client_ptr = client.get();

    Aws::S3::Model::DeleteObjectRequest request;
    request.SetBucket(bucket);
    request.SetKey(object.absolute_path);
    auto outcome = client_ptr->DeleteObject(request);

    throwIfUnexpectedError(outcome, if_exists);
}

void S3ObjectStorage::removeObjectsImpl(const StoredObjects & objects, bool if_exists)
{
    if (objects.empty())
        return;

    if (!s3_capabilities.support_batch_delete)
    {
        for (const auto & object : objects)
            removeObjectImpl(object, if_exists);
    }
    else
    {
        auto client_ptr = client.get();
        auto settings_ptr = s3_settings.get();

        size_t chunk_size_limit = settings_ptr->objects_chunk_size_to_delete;
        size_t current_position = 0;

        while (current_position < objects.size())
        {
            std::vector<Aws::S3::Model::ObjectIdentifier> current_chunk;
            String keys;
            for (; current_position < objects.size() && current_chunk.size() < chunk_size_limit; ++current_position)
            {
                Aws::S3::Model::ObjectIdentifier obj;
                obj.SetKey(objects[current_position].absolute_path);
                current_chunk.push_back(obj);

                if (!keys.empty())
                    keys += ", ";
                keys += objects[current_position].absolute_path;
            }

            Aws::S3::Model::Delete delkeys;
            delkeys.SetObjects(current_chunk);
            Aws::S3::Model::DeleteObjectsRequest request;
            request.SetBucket(bucket);
            request.SetDelete(delkeys);
            auto outcome = client_ptr->DeleteObjects(request);

            throwIfUnexpectedError(outcome, if_exists);
        }
    }
}

void S3ObjectStorage::removeObject(const StoredObject & object)
{
    removeObjectImpl(object, false);
}

void S3ObjectStorage::removeObjectIfExists(const StoredObject & object)
{
    removeObjectImpl(object, true);
}

void S3ObjectStorage::removeObjects(const StoredObjects & objects)
{
    removeObjectsImpl(objects, false);
}

void S3ObjectStorage::removeObjectsIfExist(const StoredObjects & objects)
{
    removeObjectsImpl(objects, true);
}

ObjectMetadata S3ObjectStorage::getObjectMetadata(const std::string & path) const
{
    ObjectMetadata result;

    auto object_head = requestObjectHeadData(bucket, path);
    throwIfError(object_head);

    auto & object_head_result = object_head.GetResult();
    result.size_bytes = object_head_result.GetContentLength();
    result.last_modified = object_head_result.GetLastModified().Millis();
    result.attributes = object_head_result.GetMetadata();

    return result;
}

void S3ObjectStorage::copyObjectToAnotherObjectStorage( // NOLINT
    const StoredObject & object_from,
    const StoredObject & object_to,
    IObjectStorage & object_storage_to,
    std::optional<ObjectAttributes> object_to_attributes)
{
    /// Shortcut for S3
    if (auto * dest_s3 = dynamic_cast<S3ObjectStorage * >(&object_storage_to); dest_s3 != nullptr)
    {
        copyObjectImpl(bucket, object_from.absolute_path, dest_s3->bucket, object_to.absolute_path, {}, object_to_attributes);
    }
    else
    {
        IObjectStorage::copyObjectToAnotherObjectStorage(object_from, object_to, object_storage_to, object_to_attributes);
    }
}

void S3ObjectStorage::copyObjectImpl(
    const String & src_bucket,
    const String & src_key,
    const String & dst_bucket,
    const String & dst_key,
    std::optional<Aws::S3::Model::HeadObjectResult> head,
    std::optional<ObjectAttributes> metadata) const
{
    auto client_ptr = client.get();
    Aws::S3::Model::CopyObjectRequest request;
    request.SetCopySource(src_bucket + "/" + src_key);
    request.SetBucket(dst_bucket);
    request.SetKey(dst_key);
    if (metadata)
    {
        request.SetMetadata(*metadata);
        request.SetMetadataDirective(Aws::S3::Model::MetadataDirective::REPLACE);
    }

    auto outcome = client_ptr->CopyObject(request);

    if (!outcome.IsSuccess() && outcome.GetError().GetExceptionName() == "EntityTooLarge")
    { // Can't come here with MinIO, MinIO allows single part upload for large objects.
        copyObjectMultipartImpl(src_bucket, src_key, dst_bucket, dst_key, head, metadata);
        return;
    }

    throwIfError(outcome);
}

void S3ObjectStorage::copyObjectMultipartImpl(
    const String & src_bucket,
    const String & src_key,
    const String & dst_bucket,
    const String & dst_key,
    std::optional<Aws::S3::Model::HeadObjectResult> head,
    std::optional<ObjectAttributes> metadata) const
{
    if (!head)
        head = requestObjectHeadData(src_bucket, src_key).GetResult();

    auto settings_ptr = s3_settings.get();
    auto client_ptr = client.get();
    size_t size = head->GetContentLength();

    String multipart_upload_id;

    {
        Aws::S3::Model::CreateMultipartUploadRequest request;
        request.SetBucket(dst_bucket);
        request.SetKey(dst_key);
        if (metadata)
            request.SetMetadata(*metadata);

        auto outcome = client_ptr->CreateMultipartUpload(request);

        throwIfError(outcome);

        multipart_upload_id = outcome.GetResult().GetUploadId();
    }

    std::vector<String> part_tags;

    size_t upload_part_size = settings_ptr->s3_settings.min_upload_part_size;
    for (size_t position = 0, part_number = 1; position < size; ++part_number, position += upload_part_size)
    {
        Aws::S3::Model::UploadPartCopyRequest part_request;
        part_request.SetCopySource(src_bucket + "/" + src_key);
        part_request.SetBucket(dst_bucket);
        part_request.SetKey(dst_key);
        part_request.SetUploadId(multipart_upload_id);
        part_request.SetPartNumber(part_number);
        part_request.SetCopySourceRange(fmt::format("bytes={}-{}", position, std::min(size, position + upload_part_size) - 1));

        auto outcome = client_ptr->UploadPartCopy(part_request);
        if (!outcome.IsSuccess())
        {
            Aws::S3::Model::AbortMultipartUploadRequest abort_request;
            abort_request.SetBucket(dst_bucket);
            abort_request.SetKey(dst_key);
            abort_request.SetUploadId(multipart_upload_id);
            client_ptr->AbortMultipartUpload(abort_request);
            // In error case we throw exception later with first error from UploadPartCopy
        }
        throwIfError(outcome);

        auto etag = outcome.GetResult().GetCopyPartResult().GetETag();
        part_tags.push_back(etag);
    }

    {
        Aws::S3::Model::CompleteMultipartUploadRequest req;
        req.SetBucket(dst_bucket);
        req.SetKey(dst_key);
        req.SetUploadId(multipart_upload_id);

        Aws::S3::Model::CompletedMultipartUpload multipart_upload;
        for (size_t i = 0; i < part_tags.size(); ++i)
        {
            Aws::S3::Model::CompletedPart part;
            multipart_upload.AddParts(part.WithETag(part_tags[i]).WithPartNumber(i + 1));
        }

        req.SetMultipartUpload(multipart_upload);

        auto outcome = client_ptr->CompleteMultipartUpload(req);

        throwIfError(outcome);
    }
}

void S3ObjectStorage::copyObject( // NOLINT
    const StoredObject & object_from, const StoredObject & object_to, std::optional<ObjectAttributes> object_to_attributes)
{
    auto head = requestObjectHeadData(bucket, object_from.absolute_path).GetResult();
    static constexpr int64_t multipart_upload_threashold = 5UL * 1024 * 1024 * 1024;

    if (head.GetContentLength() >= multipart_upload_threashold)
    {
        copyObjectMultipartImpl(
            bucket, object_from.absolute_path, bucket, object_to.absolute_path, head, object_to_attributes);
    }
    else
    {
        copyObjectImpl(
            bucket, object_from.absolute_path, bucket, object_to.absolute_path, head, object_to_attributes);
    }
}

void S3ObjectStorage::setNewSettings(std::unique_ptr<S3ObjectStorageSettings> && s3_settings_)
{
    s3_settings.set(std::move(s3_settings_));
}

void S3ObjectStorage::setNewClient(std::unique_ptr<Aws::S3::S3Client> && client_)
{
    client.set(std::move(client_));
}

void S3ObjectStorage::shutdown()
{
    auto client_ptr = client.get();
    /// This call stops any next retry attempts for ongoing S3 requests.
    /// If S3 request is failed and the method below is executed S3 client immediately returns the last failed S3 request outcome.
    /// If S3 is healthy nothing wrong will be happened and S3 requests will be processed in a regular way without errors.
    /// This should significantly speed up shutdown process if S3 is unhealthy.
    const_cast<Aws::S3::S3Client &>(*client_ptr).DisableRequestProcessing();
}

void S3ObjectStorage::startup()
{
    auto client_ptr = client.get();

    /// Need to be enabled if it was disabled during shutdown() call.
    const_cast<Aws::S3::S3Client &>(*client_ptr).EnableRequestProcessing();
}

void S3ObjectStorage::applyNewSettings(const Poco::Util::AbstractConfiguration & config, const std::string & config_prefix, ContextPtr context)
{
    s3_settings.set(getSettings(config, config_prefix, context));
    client.set(getClient(config, config_prefix, context));
    applyRemoteThrottlingSettings(context);
}

std::unique_ptr<IObjectStorage> S3ObjectStorage::cloneObjectStorage(
    const std::string & new_namespace, const Poco::Util::AbstractConfiguration & config, const std::string & config_prefix, ContextPtr context)
{
    return std::make_unique<S3ObjectStorage>(
        getClient(config, config_prefix, context),
        getSettings(config, config_prefix, context),
        version_id, s3_capabilities, new_namespace);
}

}


#endif<|MERGE_RESOLUTION|>--- conflicted
+++ resolved
@@ -145,12 +145,7 @@
     auto s3_impl = std::make_unique<ReadBufferFromRemoteFSGather>(
         std::move(read_buffer_creator),
         objects,
-<<<<<<< HEAD
-        settings_ptr->s3_settings.max_single_read_retries,
-        read_settings);
-=======
         disk_read_settings);
->>>>>>> 0492ef63
 
     if (read_settings.remote_fs_method == RemoteFSReadMethod::threadpool)
     {
