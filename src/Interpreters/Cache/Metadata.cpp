#include <Interpreters/Cache/Metadata.h>
#include <Interpreters/Cache/FileCache.h>
#include <Interpreters/Cache/FileSegment.h>
#include "Common/Exception.h"
#include <Common/logger_useful.h>
#include <Common/ElapsedTimeProfileEventIncrement.h>
#include <filesystem>

namespace fs = std::filesystem;

namespace CurrentMetrics
{
    extern const Metric FilesystemCacheDownloadQueueElements;
}

namespace ProfileEvents
{
    extern const Event FilesystemCacheLockKeyMicroseconds;
    extern const Event FilesystemCacheLockMetadataMicroseconds;
}

namespace DB
{

namespace ErrorCodes
{
    extern const int LOGICAL_ERROR;
}

FileSegmentMetadata::FileSegmentMetadata(FileSegmentPtr && file_segment_)
    : file_segment(std::move(file_segment_))
{
    switch (file_segment->state())
    {
        case FileSegment::State::DOWNLOADED:
        {
            chassert(file_segment->getQueueIterator());
            break;
        }
        case FileSegment::State::EMPTY:
        case FileSegment::State::DOWNLOADING:
        {
            break;
        }
        default:
            throw Exception(
                ErrorCodes::LOGICAL_ERROR,
                "Can create file segment with either EMPTY, DOWNLOADED, DOWNLOADING state, got: {}",
                FileSegment::stateToString(file_segment->state()));
    }
}

size_t FileSegmentMetadata::size() const
{
    return file_segment->getReservedSize();
}

KeyMetadata::KeyMetadata(
    const Key & key_,
    const std::string & key_path_,
    CleanupQueue & cleanup_queue_,
<<<<<<< HEAD
    DownloadQueue & download_queue_,
=======
    Poco::Logger * log_,
>>>>>>> e44b544a
    bool created_base_directory_)
    : key(key_)
    , key_path(key_path_)
    , cleanup_queue(cleanup_queue_)
    , download_queue(download_queue_)
    , created_base_directory(created_base_directory_)
    , log(log_)
{
    if (created_base_directory)
        chassert(fs::exists(key_path));
}

LockedKeyPtr KeyMetadata::lock()
{
    auto locked = tryLock();
    if (locked)
        return locked;

    throw Exception(
        ErrorCodes::LOGICAL_ERROR,
        "Cannot lock key {} (state: {})", key, magic_enum::enum_name(key_state));
}

LockedKeyPtr KeyMetadata::tryLock()
{
    ProfileEventTimeIncrement<Microseconds> watch(ProfileEvents::FilesystemCacheLockKeyMicroseconds);

    auto locked = std::make_unique<LockedKey>(shared_from_this());
    if (key_state == KeyMetadata::KeyState::ACTIVE)
        return locked;

    return nullptr;
}

bool KeyMetadata::createBaseDirectory()
{
    if (!created_base_directory.exchange(true))
    {
        try
        {
            fs::create_directories(key_path);
        }
        catch (...)
        {
            /// Avoid errors like
            /// std::__1::__fs::filesystem::filesystem_error: filesystem error: in create_directories: No space left on device
            /// and mark file segment with SKIP_CACHE state
            tryLogCurrentException(__PRETTY_FUNCTION__);
            created_base_directory = false;
            return false;
        }
    }
    return true;
}

std::string KeyMetadata::getFileSegmentPath(const FileSegment & file_segment)
{
    return fs::path(key_path)
        / CacheMetadata::getFileNameForFileSegment(file_segment.offset(), file_segment.getKind());
}


class CleanupQueue
{
    friend struct CacheMetadata;
public:
    void add(const FileCacheKey & key);
    void remove(const FileCacheKey & key);
    size_t getSize() const;

private:
    bool tryPop(FileCacheKey & key);

    std::unordered_set<FileCacheKey> keys;
    mutable std::mutex mutex;
};


CacheMetadata::CacheMetadata(const std::string & path_)
    : path(path_)
    , cleanup_queue(std::make_unique<CleanupQueue>())
    , download_queue(std::make_unique<DownloadQueue>())
    , log(&Poco::Logger::get("CacheMetadata"))
{
}

String CacheMetadata::getFileNameForFileSegment(size_t offset, FileSegmentKind segment_kind)
{
    String file_suffix;
    switch (segment_kind)
    {
        case FileSegmentKind::Persistent:
            file_suffix = "_persistent";
            break;
        case FileSegmentKind::Temporary:
            file_suffix = "_temporary";
            break;
        case FileSegmentKind::Regular:
            file_suffix = "";
            break;
    }
    return std::to_string(offset) + file_suffix;
}

String CacheMetadata::getPathForFileSegment(const Key & key, size_t offset, FileSegmentKind segment_kind) const
{
    return fs::path(getPathForKey(key)) / getFileNameForFileSegment(offset, segment_kind);
}

String CacheMetadata::getPathForKey(const Key & key) const
{
    const auto key_str = key.toString();
    return fs::path(path) / key_str.substr(0, 3) / key_str;
}

CacheMetadataGuard::Lock CacheMetadata::lockMetadata() const
{
    ProfileEventTimeIncrement<Microseconds> watch(ProfileEvents::FilesystemCacheLockMetadataMicroseconds);
    return guard.lock();
}

LockedKeyPtr CacheMetadata::lockKeyMetadata(
    const FileCacheKey & key,
    KeyNotFoundPolicy key_not_found_policy,
    bool is_initial_load)
{
    KeyMetadataPtr key_metadata;
    {
        auto lock = lockMetadata();

        auto it = find(key);
        if (it == end())
        {
            if (key_not_found_policy == KeyNotFoundPolicy::THROW)
                throw Exception(ErrorCodes::LOGICAL_ERROR, "No such key `{}` in cache", key);
            else if (key_not_found_policy == KeyNotFoundPolicy::RETURN_NULL)
                return nullptr;

            it = emplace(
                key, std::make_shared<KeyMetadata>(
<<<<<<< HEAD
                    key, getPathForKey(key), *cleanup_queue, *download_queue, is_initial_load)).first;
=======
                    key, getPathForKey(key), *cleanup_queue, log, is_initial_load)).first;
>>>>>>> e44b544a
        }

        key_metadata = it->second;
    }

    {
        LockedKeyPtr locked_metadata;
        {
            ProfileEventTimeIncrement<Microseconds> watch(ProfileEvents::FilesystemCacheLockKeyMicroseconds);
            locked_metadata = std::make_unique<LockedKey>(key_metadata);
        }

        const auto key_state = locked_metadata->getKeyState();
        if (key_state == KeyMetadata::KeyState::ACTIVE)
            return locked_metadata;

        if (key_not_found_policy == KeyNotFoundPolicy::THROW)
            throw Exception(ErrorCodes::LOGICAL_ERROR, "No such key `{}` in cache", key);

        if (key_not_found_policy == KeyNotFoundPolicy::RETURN_NULL)
            return nullptr;

        if (key_state == KeyMetadata::KeyState::REMOVING)
        {
            locked_metadata->removeFromCleanupQueue();
            LOG_DEBUG(log, "Removal of key {} is cancelled", key);
            return locked_metadata;
        }

        chassert(key_state == KeyMetadata::KeyState::REMOVED);
        chassert(key_not_found_policy == KeyNotFoundPolicy::CREATE_EMPTY);
    }

    /// Now we are at the case when the key was removed (key_state == KeyMetadata::KeyState::REMOVED)
    /// but we need to return empty key (key_not_found_policy == KeyNotFoundPolicy::CREATE_EMPTY)
    /// Retry
    return lockKeyMetadata(key, key_not_found_policy);
}

void CacheMetadata::iterate(IterateCacheMetadataFunc && func)
{
    auto lock = lockMetadata();
    for (const auto & [key, key_metadata] : *this)
    {
        LockedKeyPtr locked_key;
        {
            ProfileEventTimeIncrement<Microseconds> watch(ProfileEvents::FilesystemCacheLockKeyMicroseconds);
            locked_key = std::make_unique<LockedKey>(key_metadata);
        }

        const auto key_state = locked_key->getKeyState();

        if (key_state == KeyMetadata::KeyState::ACTIVE)
        {
            func(*locked_key);
            continue;
        }

        if (key_state == KeyMetadata::KeyState::REMOVING)
            continue;

        throw Exception(
            ErrorCodes::LOGICAL_ERROR, "Cannot lock key {}: key does not exist", key_metadata->key);
    }
}

void CacheMetadata::doCleanup()
{
    auto lock = lockMetadata();

    FileCacheKey cleanup_key;
    while (cleanup_queue->tryPop(cleanup_key))
    {
        auto it = find(cleanup_key);
        if (it == end())
            continue;

        LockedKeyPtr locked_metadata;
        {
            ProfileEventTimeIncrement<Microseconds> watch(ProfileEvents::FilesystemCacheLockKeyMicroseconds);
            locked_metadata = std::make_unique<LockedKey>(it->second);
        }

        const auto key_state = locked_metadata->getKeyState();
        if (key_state == KeyMetadata::KeyState::ACTIVE)
        {
            /// Key was added back to cache after we submitted it to removal queue.
            continue;
        }

        chassert(it->second->empty());
        locked_metadata->markAsRemoved();
        erase(it);
        LOG_DEBUG(log, "Key {} is removed from metadata", cleanup_key);

        const fs::path key_directory = getPathForKey(cleanup_key);
        const fs::path key_prefix_directory = key_directory.parent_path();

        try
        {
            if (fs::exists(key_directory))
                fs::remove_all(key_directory);
        }
        catch (...)
        {
            LOG_ERROR(log, "Error while removing key {}: {}", cleanup_key, getCurrentExceptionMessage(true));
            chassert(false);
            continue;
        }

        try
        {
            if (fs::exists(key_prefix_directory) && fs::is_empty(key_prefix_directory))
                fs::remove(key_prefix_directory);
        }
        catch (const fs::filesystem_error & e)
        {
            /// Key prefix directory can become non-empty just now, it is expected.
            if (e.code() == std::errc::directory_not_empty)
                continue;
            LOG_ERROR(log, "Error while removing key {}: {}", cleanup_key, getCurrentExceptionMessage(true));
            chassert(false);
        }
        catch (...)
        {
            LOG_ERROR(log, "Error while removing key {}: {}", cleanup_key, getCurrentExceptionMessage(true));
            chassert(false);
        }
    }
}

class DownloadQueue
{
friend struct CacheMetadata;
public:
    void add(std::weak_ptr<FileSegment> file_segment)
    {
        {
            std::lock_guard lock(mutex);
            queue.push(file_segment);
        }

        CurrentMetrics::add(CurrentMetrics::FilesystemCacheDownloadQueueElements);
        cv.notify_one();
    }

private:
    void cancel()
    {
        {
            std::lock_guard lock(mutex);
            cancelled = true;
        }
        cv.notify_all();
    }

    std::mutex mutex;
    std::condition_variable cv;
    std::queue<std::weak_ptr<FileSegment>> queue;
    bool cancelled = false;
};

void CacheMetadata::downloadThreadFunc()
{
    std::optional<Memory<>> memory;
    while (true)
    {
        std::weak_ptr<FileSegment> file_segment_weak;

        {
            std::unique_lock lock(download_queue->mutex);

            if (download_queue->cancelled)
                return;

            if (download_queue->queue.empty())
            {
                download_queue->cv.wait(lock);
                continue;
            }

            file_segment_weak = download_queue->queue.front();
            download_queue->queue.pop();
        }

        CurrentMetrics::sub(CurrentMetrics::FilesystemCacheDownloadQueueElements);

        FileSegmentsHolderPtr holder;
        try
        {
            {
                auto file_segment = file_segment_weak.lock();
                if (!file_segment
                    || file_segment->state() != FileSegment::State::PARTIALLY_DOWNLOADED)
                    continue;

                auto locked_key = lockKeyMetadata(file_segment->key(), KeyNotFoundPolicy::RETURN_NULL);
                if (!locked_key)
                    continue;

                auto file_segment_metadata = locked_key->tryGetByOffset(file_segment->offset());
                if (!file_segment_metadata || file_segment_metadata->evicting())
                    continue;

                holder = std::make_unique<FileSegmentsHolder>(FileSegments{file_segment});
            }

            downloadImpl(holder->front(), memory);
        }
        catch (...)
        {
            if (holder)
            {
                const auto & file_segment = holder->front();
                LOG_ERROR(
                    log, "Error during background download of {}:{} ({}): {}",
                    file_segment.key(), file_segment.offset(),
                    file_segment.getInfoForLog(), getCurrentExceptionMessage(true));
            }
            else
            {
                tryLogCurrentException(__PRETTY_FUNCTION__);
                chassert(false);
            }
        }
    }
}

void CacheMetadata::downloadImpl(FileSegment & file_segment, std::optional<Memory<>> & memory)
{
    chassert(file_segment.assertCorrectness());

    if (file_segment.getOrSetDownloader() != FileSegment::getCallerId())
        return;

    if (file_segment.getDownloadedSize(false) == file_segment.range().size())
        throw Exception(ErrorCodes::LOGICAL_ERROR, "File segment is already fully downloaded");

    LOG_TEST(
        log, "Downloading {} bytes for file segment {}",
        file_segment.range().size() - file_segment.getDownloadedSize(false), file_segment.getInfoForLog());

    auto reader = file_segment.getRemoteFileReader();

    if (!reader)
    {
        throw Exception(
            ErrorCodes::LOGICAL_ERROR, "No reader. "
            "File segment should not have been submitted for background download ({})",
            file_segment.getInfoForLog());
    }

    /// If remote_fs_read_method == 'threadpool',
    /// reader itself never owns/allocates the buffer.
    if (reader->internalBuffer().empty())
    {
        if (!memory)
            memory.emplace(DBMS_DEFAULT_BUFFER_SIZE);
        reader->set(memory->data(), memory->size());
    }

    size_t offset = file_segment.getCurrentWriteOffset(false);
    if (offset != static_cast<size_t>(reader->getPosition()))
        reader->seek(offset, SEEK_SET);

    while (!reader->eof())
    {
        auto size = reader->available();

        if (!file_segment.reserve(size))
        {
            LOG_TEST(
                log, "Failed to reserve space during background download "
                "for {}:{} (downloaded size: {}/{})",
                file_segment.key(), file_segment.offset(),
                file_segment.getDownloadedSize(false), file_segment.range().size());
            return;
        }

        try
        {
            file_segment.write(reader->position(), size, offset);
            offset += size;
            reader->position() += size;
        }
        catch (ErrnoException & e)
        {
            int code = e.getErrno();
            if (code == /* No space left on device */28 || code == /* Quota exceeded */122)
            {
                LOG_INFO(log, "Insert into cache is skipped due to insufficient disk space. ({})", e.displayText());
                return;
            }
            throw;
        }
    }

    LOG_TEST(log, "Downloaded file segment: {}", file_segment.getInfoForLog());
}

void CacheMetadata::cancelDownload()
{
    download_queue->cancel();
}

LockedKey::LockedKey(std::shared_ptr<KeyMetadata> key_metadata_)
    : key_metadata(key_metadata_)
    , lock(key_metadata->guard.lock())
{
}

LockedKey::~LockedKey()
{
    if (!key_metadata->empty() || getKeyState() != KeyMetadata::KeyState::ACTIVE)
        return;

    key_metadata->key_state = KeyMetadata::KeyState::REMOVING;
    LOG_DEBUG(key_metadata->log, "Submitting key {} for removal", getKey());
    key_metadata->cleanup_queue.add(getKey());
}

void LockedKey::removeFromCleanupQueue()
{
    if (key_metadata->key_state != KeyMetadata::KeyState::REMOVING)
        throw Exception(ErrorCodes::LOGICAL_ERROR, "Cannot remove non-removing");

    /// Just mark key_state as "not to be removed", the cleanup thread will check it and skip the key.
    key_metadata->key_state = KeyMetadata::KeyState::ACTIVE;
}

void LockedKey::markAsRemoved()
{
    key_metadata->key_state = KeyMetadata::KeyState::REMOVED;
}

bool LockedKey::isLastOwnerOfFileSegment(size_t offset) const
{
    const auto file_segment_metadata = getByOffset(offset);
    return file_segment_metadata->file_segment.use_count() == 2;
}

void LockedKey::removeAllReleasable()
{
    for (auto it = key_metadata->begin(); it != key_metadata->end();)
    {
        if (!it->second->releasable())
        {
            ++it;
            continue;
        }
        else if (it->second->evicting())
        {
            /// File segment is currently a removal candidate,
            /// we do not know if it will be removed or not yet,
            /// but its size is currently accounted as potentially removed,
            /// so if we remove file segment now, we break the freeable_count
            /// calculation in tryReserve.
            ++it;
            continue;
        }

        auto file_segment = it->second->file_segment;
        it = removeFileSegment(file_segment->offset(), file_segment->lock());
    }
}

KeyMetadata::iterator LockedKey::removeFileSegment(size_t offset, const FileSegmentGuard::Lock & segment_lock)
{
    auto it = key_metadata->find(offset);
    if (it == key_metadata->end())
        throw Exception(ErrorCodes::LOGICAL_ERROR, "There is no offset {}", offset);

    auto file_segment = it->second->file_segment;

    LOG_DEBUG(
        key_metadata->log, "Remove from cache. Key: {}, offset: {}, size: {}",
        getKey(), offset, file_segment->reserved_size);

    chassert(file_segment->assertCorrectnessUnlocked(segment_lock));

    if (file_segment->queue_iterator)
        file_segment->queue_iterator->invalidate();

    const auto path = key_metadata->getFileSegmentPath(*file_segment);
    bool exists = fs::exists(path);
    if (exists)
    {
        fs::remove(path);
        LOG_TEST(key_metadata->log, "Removed file segment at path: {}", path);
    }
    else if (file_segment->downloaded_size)
        throw Exception(ErrorCodes::LOGICAL_ERROR, "Expected path {} to exist", path);

    file_segment->detach(segment_lock, *this);
    return key_metadata->erase(it);
}

void LockedKey::shrinkFileSegmentToDownloadedSize(
    size_t offset,
    const FileSegmentGuard::Lock & segment_lock)
{
    /**
     * In case file was partially downloaded and it's download cannot be continued
     * because of no space left in cache, we need to be able to cut file segment's size to downloaded_size.
     */

    auto metadata = getByOffset(offset);
    const auto & file_segment = metadata->file_segment;
    chassert(file_segment->assertCorrectnessUnlocked(segment_lock));

    const size_t downloaded_size = file_segment->getDownloadedSize(false);
    if (downloaded_size == file_segment->range().size())
    {
        throw Exception(
            ErrorCodes::LOGICAL_ERROR,
            "Nothing to reduce, file segment fully downloaded: {}",
            file_segment->getInfoForLogUnlocked(segment_lock));
    }

    chassert(file_segment->reserved_size >= downloaded_size);
    int64_t diff = file_segment->reserved_size - downloaded_size;

    metadata->file_segment = std::make_shared<FileSegment>(
        getKey(), offset, downloaded_size, FileSegment::State::DOWNLOADED,
        CreateFileSegmentSettings(file_segment->getKind()),
        file_segment->cache, key_metadata, file_segment->queue_iterator);

    if (diff)
        metadata->getQueueIterator()->updateSize(-diff);

    chassert(file_segment->assertCorrectnessUnlocked(segment_lock));
}

void LockedKey::addToDownloadQueue(size_t offset, const FileSegmentGuard::Lock &)
{
    auto it = key_metadata->find(offset);
    if (it == key_metadata->end())
        throw Exception(ErrorCodes::LOGICAL_ERROR, "There is not offset {}", offset);
    key_metadata->download_queue.add(it->second->file_segment);
}

std::shared_ptr<const FileSegmentMetadata> LockedKey::getByOffset(size_t offset) const
{
    auto it = key_metadata->find(offset);
    if (it == key_metadata->end())
        throw Exception(ErrorCodes::LOGICAL_ERROR, "There is not offset {}", offset);
    return it->second;
}

std::shared_ptr<FileSegmentMetadata> LockedKey::getByOffset(size_t offset)
{
    auto it = key_metadata->find(offset);
    if (it == key_metadata->end())
        throw Exception(ErrorCodes::LOGICAL_ERROR, "There is not offset {}", offset);
    return it->second;
}

std::shared_ptr<const FileSegmentMetadata> LockedKey::tryGetByOffset(size_t offset) const
{
    auto it = key_metadata->find(offset);
    if (it == key_metadata->end())
        return nullptr;
    return it->second;
}

std::shared_ptr<FileSegmentMetadata> LockedKey::tryGetByOffset(size_t offset)
{
    auto it = key_metadata->find(offset);
    if (it == key_metadata->end())
        return nullptr;
    return it->second;
}

std::string LockedKey::toString() const
{
    std::string result;
    for (auto it = key_metadata->begin(); it != key_metadata->end(); ++it)
    {
        if (it != key_metadata->begin())
            result += ", ";
        result += std::to_string(it->first);
    }
    return result;
}

void CleanupQueue::add(const FileCacheKey & key)
{
    std::lock_guard lock(mutex);
    keys.insert(key);
}

void CleanupQueue::remove(const FileCacheKey & key)
{
    std::lock_guard lock(mutex);
    bool erased = keys.erase(key);
    if (!erased)
        throw Exception(ErrorCodes::LOGICAL_ERROR, "No such key {} in removal queue", key);
}

bool CleanupQueue::tryPop(FileCacheKey & key)
{
    std::lock_guard lock(mutex);
    if (keys.empty())
        return false;
    auto it = keys.begin();
    key = *it;
    keys.erase(it);
    return true;
}

size_t CleanupQueue::getSize() const
{
    std::lock_guard lock(mutex);
    return keys.size();
}

}<|MERGE_RESOLUTION|>--- conflicted
+++ resolved
@@ -59,11 +59,8 @@
     const Key & key_,
     const std::string & key_path_,
     CleanupQueue & cleanup_queue_,
-<<<<<<< HEAD
     DownloadQueue & download_queue_,
-=======
     Poco::Logger * log_,
->>>>>>> e44b544a
     bool created_base_directory_)
     : key(key_)
     , key_path(key_path_)
@@ -204,11 +201,7 @@
 
             it = emplace(
                 key, std::make_shared<KeyMetadata>(
-<<<<<<< HEAD
-                    key, getPathForKey(key), *cleanup_queue, *download_queue, is_initial_load)).first;
-=======
-                    key, getPathForKey(key), *cleanup_queue, log, is_initial_load)).first;
->>>>>>> e44b544a
+                    key, getPathForKey(key), *cleanup_queue, *download_queue, log, is_initial_load)).first;
         }
 
         key_metadata = it->second;
