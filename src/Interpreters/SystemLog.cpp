--- conflicted
+++ resolved
@@ -60,15 +60,10 @@
     else
     {
         String partition_by = config.getString(config_prefix + ".partition_by", "toYYYYMM(event_date)");
-<<<<<<< HEAD
-        engine = "ENGINE = MergeTree PARTITION BY (" + partition_by + ") ORDER BY (event_date, event_time)";
-=======
         engine = "ENGINE = MergeTree";
         if (!partition_by.empty())
             engine += " PARTITION BY (" + partition_by + ")";
-        engine += " ORDER BY (event_date, event_time)"
-            "SETTINGS min_bytes_for_wide_part = '10M'"; /// Use polymorphic parts for log tables by default
->>>>>>> f60267a3
+        engine += " ORDER BY (event_date, event_time)";
     }
 
     size_t flush_interval_milliseconds = config.getUInt64(config_prefix + ".flush_interval_milliseconds",
