--- conflicted
+++ resolved
@@ -189,13 +189,8 @@
     std::shared_ptr<RemoteQueryExecutor> remote_query_executor;
 
     remote_query_executor = std::make_shared<RemoteQueryExecutor>(
-<<<<<<< HEAD
-            pool ? pool : shard.pool, query_string, shard.header, context, throttler, scalars, external_tables, stage,
-            RemoteQueryExecutor::Extension{.parallel_reading_coordinator = std::move(coordinator), .replica_info = replica_info});
-=======
             shard.shard_info.pool, query_string, shard.header, context, throttler, scalars, external_tables, stage);
->>>>>>> b34782dc
-
+            
     remote_query_executor->setLogger(log);
     remote_query_executor->setPoolMode(PoolMode::GET_MANY);
 
