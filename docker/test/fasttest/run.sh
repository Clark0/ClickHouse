--- conflicted
+++ resolved
@@ -268,14 +268,10 @@
     00974_query_profiler
 
     # Look at DistributedFilesToInsert, so cannot run in parallel.
-<<<<<<< HEAD
     01460_DistributedFilesToInsert
 
     # Require python libraries like scipy, pandas and numpy
     01322_ttest_scipy
-=======
-    01457_DistributedFilesToInsert
->>>>>>> 38078688
 )
 
 time clickhouse-test -j 8 --order=random --no-long --testname --shard --zookeeper --skip "${TESTS_TO_SKIP[@]}" 2>&1 | ts '%Y-%m-%d %H:%M:%S' | tee "$FASTTEST_OUTPUT/test_log.txt"
