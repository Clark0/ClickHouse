--- conflicted
+++ resolved
@@ -143,15 +143,10 @@
     logs_path = temp_path / "fasttest-logs"
     logs_path.mkdir(parents=True, exist_ok=True)
 
-<<<<<<< HEAD
-    run_log_path = os.path.join(logs_path, "run.log")
+    run_log_path = logs_path / "run.log"
     timeout = 65
     timeout_expired = False
     with TeePopen(run_cmd, run_log_path, timeout=timeout) as process:
-=======
-    run_log_path = logs_path / "run.log"
-    with TeePopen(run_cmd, run_log_path, timeout=90 * 60) as process:
->>>>>>> 587013d9
         retcode = process.wait()
         if process.timeout_exceeded:
             logging.info(f"Timeout expired for process execution: {run_cmd}")
