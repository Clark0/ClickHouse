<<<<<<< HEAD
-- Tags: no-random-merge-tree-settings

=======
drop table if exists t;
>>>>>>> b58b73b0
create table t (x UInt64) engine = MergeTree order by x;
insert into t select number from numbers_mt(10000000) settings max_insert_threads=8;

-- { echo }

-- The number of output streams is limited by max_streams_for_merge_tree_reading
select sum(x) from t settings max_threads=32, max_streams_for_merge_tree_reading=16, allow_asynchronous_read_from_io_pool_for_merge_tree=0;
select * from (explain pipeline select sum(x) from t settings max_threads=32, max_streams_for_merge_tree_reading=16, allow_asynchronous_read_from_io_pool_for_merge_tree=0) where explain like '%Resize%' or explain like '%MergeTreeThread%';

-- Without asynchronous_read, max_streams_for_merge_tree_reading limits max_streams * max_streams_to_max_threads_ratio
select sum(x) from t settings max_threads=4, max_streams_for_merge_tree_reading=16, allow_asynchronous_read_from_io_pool_for_merge_tree=0, max_streams_to_max_threads_ratio=8;
select * from (explain pipeline select sum(x) from t settings max_threads=4, max_streams_for_merge_tree_reading=16, allow_asynchronous_read_from_io_pool_for_merge_tree=0, max_streams_to_max_threads_ratio=8) where explain like '%Resize%' or explain like '%MergeTreeThread%';

-- With asynchronous_read, read in max_streams_for_merge_tree_reading async streams and resize to max_threads
select sum(x) from t settings max_threads=4, max_streams_for_merge_tree_reading=16, allow_asynchronous_read_from_io_pool_for_merge_tree=1;
select * from (explain pipeline select sum(x) from t settings max_threads=4, max_streams_for_merge_tree_reading=16, allow_asynchronous_read_from_io_pool_for_merge_tree=1) where explain like '%Resize%' or explain like '%MergeTreeThread%';

-- With asynchronous_read, read using max_streams * max_streams_to_max_threads_ratio async streams, resize to max_streams_for_merge_tree_reading outp[ut streams, resize to max_threads after aggregation
select sum(x) from t settings max_threads=4, max_streams_for_merge_tree_reading=16, allow_asynchronous_read_from_io_pool_for_merge_tree=1, max_streams_to_max_threads_ratio=8;
select * from (explain pipeline select sum(x) from t settings max_threads=4, max_streams_for_merge_tree_reading=16, allow_asynchronous_read_from_io_pool_for_merge_tree=1, max_streams_to_max_threads_ratio=8) where explain like '%Resize%' or explain like '%MergeTreeThread%';

-- For read-in-order, disable everything
set query_plan_remove_redundant_sorting=0; -- to keep reading in order
select sum(x) from (select x from t order by x) settings max_threads=4, max_streams_for_merge_tree_reading=16, allow_asynchronous_read_from_io_pool_for_merge_tree=1, optimize_read_in_order=1, query_plan_read_in_order=1;
select * from (explain pipeline select sum(x) from (select x from t order by x) settings max_threads=4, max_streams_for_merge_tree_reading=16, allow_asynchronous_read_from_io_pool_for_merge_tree=1, optimize_read_in_order=1, query_plan_read_in_order=1) where explain like '%Resize%';
select sum(x) from (select x from t order by x) settings max_threads=4, max_streams_for_merge_tree_reading=16, allow_asynchronous_read_from_io_pool_for_merge_tree=1, max_streams_to_max_threads_ratio=8, optimize_read_in_order=1, query_plan_read_in_order=1;
select * from (explain pipeline select sum(x) from (select x from t order by x) settings max_threads=4, max_streams_for_merge_tree_reading=16, allow_asynchronous_read_from_io_pool_for_merge_tree=1, max_streams_to_max_threads_ratio=8, optimize_read_in_order=1, query_plan_read_in_order=1) where explain like '%Resize%';

-- { echoOff }
drop table t;<|MERGE_RESOLUTION|>--- conflicted
+++ resolved
@@ -1,9 +1,6 @@
-<<<<<<< HEAD
 -- Tags: no-random-merge-tree-settings
 
-=======
 drop table if exists t;
->>>>>>> b58b73b0
 create table t (x UInt64) engine = MergeTree order by x;
 insert into t select number from numbers_mt(10000000) settings max_insert_threads=8;
 
