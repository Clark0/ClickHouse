--- conflicted
+++ resolved
@@ -71,11 +71,8 @@
     "01300_client_save_history_when_terminated",  # expect-test
     "01304_direct_io",
     "01306_benchmark_json",
-<<<<<<< HEAD
     "01035_lc_empty_part_bug",  # FLAKY
     "01175_distributed_ddl_output_mode_long",  # tcp port in reference
-=======
->>>>>>> 9b546f3b
     "01320_create_sync_race_condition_zookeeper",
     "01355_CSV_input_format_allow_errors",
     "01370_client_autocomplete_word_break_characters",  # expect-test
@@ -105,30 +102,18 @@
     "01606_git_import",
     "01610_client_spawn_editor",  # expect-test
     "01658_read_file_to_stringcolumn",
-<<<<<<< HEAD
-=======
     "01666_merge_tree_max_query_limit",
->>>>>>> 9b546f3b
     "01674_unicode_asan",
     "01676_clickhouse_client_autocomplete",  # expect-test (partially)
     "01683_text_log_deadlock",  # secure tcp
     "01684_ssd_cache_dictionary_simple_key",
-<<<<<<< HEAD
+    "01685_ssd_cache_dictionary_complex_key",
     "01746_executable_pool_dictionary",
     "01747_executable_pool_dictionary_implicit_key.sql",
     "01747_join_view_filter_dictionary",
     "01748_dictionary_table_dot",
     "01780_clickhouse_dictionary_source_loop",
     "01804_dictionary_decimal256_type.sql",
-=======
-    "01685_ssd_cache_dictionary_complex_key",
-    "01746_executable_pool_dictionary",
-    "01747_executable_pool_dictionary_implicit_key",
-    "01747_join_view_filter_dictionary",
-    "01748_dictionary_table_dot",
-    "01754_cluster_all_replicas_shard_num",
-    "01759_optimize_skip_unused_shards_zero_shards",
->>>>>>> 9b546f3b
 ]
 
 
