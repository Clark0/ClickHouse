--- conflicted
+++ resolved
@@ -3198,7 +3198,28 @@
     kafka_delete_topic(admin_client, topic_name)
 
 
-<<<<<<< HEAD
+def test_kafka_predefined_configuration(kafka_cluster):
+    admin_client = KafkaAdminClient(bootstrap_servers="localhost:{}".format(kafka_cluster.kafka_port))
+    topic_name = 'conf'
+    kafka_create_topic(admin_client, topic_name)
+
+    messages = []
+    for i in range(50):
+        messages.append('{i}, {i}'.format(i=i))
+    kafka_produce(kafka_cluster, topic_name, messages)
+
+    instance.query(f'''
+        CREATE TABLE test.kafka (key UInt64, value UInt64) ENGINE = Kafka(kafka1, kafka_format='CSV');
+        ''')
+
+    result = ''
+    while True:
+        result += instance.query('SELECT * FROM test.kafka', ignore_error=True)
+        if kafka_check_result(result):
+            break
+    kafka_check_result(result, True)
+
+
 # https://github.com/ClickHouse/ClickHouse/issues/26643
 def test_issue26643(kafka_cluster):
 
@@ -3315,29 +3336,7 @@
     assert TSV(result) == TSV(expected)
 
     # kafka_cluster.open_bash_shell('instance')
-=======
-def test_kafka_predefined_configuration(kafka_cluster):
-    admin_client = KafkaAdminClient(bootstrap_servers="localhost:{}".format(kafka_cluster.kafka_port))
-    topic_name = 'conf'
-    kafka_create_topic(admin_client, topic_name)
-
-    messages = []
-    for i in range(50):
-        messages.append('{i}, {i}'.format(i=i))
-    kafka_produce(kafka_cluster, topic_name, messages)
-
-    instance.query(f'''
-        CREATE TABLE test.kafka (key UInt64, value UInt64) ENGINE = Kafka(kafka1, kafka_format='CSV');
-        ''')
-
-    result = ''
-    while True:
-        result += instance.query('SELECT * FROM test.kafka', ignore_error=True)
-        if kafka_check_result(result):
-            break
-    kafka_check_result(result, True)
-
->>>>>>> 5a542516
+
 
 if __name__ == '__main__':
     cluster.start()
