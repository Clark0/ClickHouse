#include <sys/types.h>
#include <sys/wait.h>
#include <fcntl.h>
#include <dlfcn.h>
#include <Common/Exception.h>
#include <Common/ShellCommand.h>
#include <common/logger_useful.h>
#include <IO/WriteHelpers.h>
#include <port/unistd.h>
#include <csignal>
#include <Common/Pipe.h>


namespace DB
{

namespace ErrorCodes
{
<<<<<<< HEAD
    extern const int CANNOT_DLSYM;
    extern const int CANNOT_FORK;
    extern const int CANNOT_WAITPID;
    extern const int CHILD_WAS_NOT_EXITED_NORMALLY;
    extern const int CANNOT_CREATE_CHILD_PROCESS;
=======
    struct Pipe
    {
        int fds_rw[2];

        Pipe()
        {
            #ifndef __APPLE__
            if (0 != pipe2(fds_rw, O_CLOEXEC))
                DB::throwFromErrno("Cannot create pipe", DB::ErrorCodes::CANNOT_PIPE);
            #else
            if (0 != pipe(fds_rw))
                DB::throwFromErrno("Cannot create pipe", DB::ErrorCodes::CANNOT_PIPE);
            if (0 != fcntl(fds_rw[0], F_SETFD, FD_CLOEXEC))
                DB::throwFromErrno("Cannot create pipe", DB::ErrorCodes::CANNOT_PIPE);
            if (0 != fcntl(fds_rw[1], F_SETFD, FD_CLOEXEC))
                DB::throwFromErrno("Cannot create pipe", DB::ErrorCodes::CANNOT_PIPE);
            #endif
        }

        ~Pipe()
        {
            if (fds_rw[0] >= 0)
                close(fds_rw[0]);
            if (fds_rw[1] >= 0)
                close(fds_rw[1]);
        }
    };

    /// By these return codes from the child process, we learn (for sure) about errors when creating it.
    enum class ReturnCodes : int
    {
        CANNOT_DUP_STDIN    = 0x55555555,   /// The value is not important, but it is chosen so that it's rare to conflict with the program return code.
        CANNOT_DUP_STDOUT   = 0x55555556,
        CANNOT_DUP_STDERR   = 0x55555557,
        CANNOT_EXEC         = 0x55555558,
    };
>>>>>>> 91d0d403
}

/// By these return codes from the child process, we learn (for sure) about errors when creating it.
enum class ReturnCodes : int
{
    CANNOT_DUP_STDIN    = 0x55555555,   /// The value is not important, but it is chosen so that it's rare to conflict with the program return code.
    CANNOT_DUP_STDOUT   = 0x55555556,
    CANNOT_DUP_STDERR   = 0x55555557,
    CANNOT_EXEC         = 0x55555558,
};

ShellCommand::ShellCommand(pid_t pid, int in_fd, int out_fd, int err_fd, bool terminate_in_destructor_)
    : pid(pid)
    , terminate_in_destructor(terminate_in_destructor_)
    , log(&Poco::Logger::get("ShellCommand"))
    , in(in_fd)
    , out(out_fd)
    , err(err_fd) {}

ShellCommand::~ShellCommand()
{
    if (terminate_in_destructor)
    {
        int retcode = kill(pid, SIGTERM);
        if (retcode != 0)
            LOG_WARNING(log, "Cannot kill pid " << pid << " errno '" << errnoToString(retcode) << "'");
    }
    else if (!wait_called)
        tryWait();
}

std::unique_ptr<ShellCommand> ShellCommand::executeImpl(const char * filename, char * const argv[], bool pipe_stdin_only, bool terminate_in_destructor)
{
    /** Here it is written that with a normal call `vfork`, there is a chance of deadlock in multithreaded programs,
      *  because of the resolving of characters in the shared library
      * http://www.oracle.com/technetwork/server-storage/solaris10/subprocess-136439.html
      * Therefore, separate the resolving of the symbol from the call.
      */
    static void * real_vfork = dlsym(RTLD_DEFAULT, "vfork");

    if (!real_vfork)
        throwFromErrno("Cannot find symbol vfork in myself", ErrorCodes::CANNOT_DLSYM);

    Pipe pipe_stdin;
    Pipe pipe_stdout;
    Pipe pipe_stderr;

    pid_t pid = reinterpret_cast<pid_t(*)()>(real_vfork)();

    if (-1 == pid)
        throwFromErrno("Cannot vfork", ErrorCodes::CANNOT_FORK);

    if (0 == pid)
    {
        /// We are in the freshly created process.

        /// Why `_exit` and not `exit`? Because `exit` calls `atexit` and destructors of thread local storage.
        /// And there is a lot of garbage (including, for example, mutex is blocked). And this can not be done after `vfork` - deadlock happens.

        /// Replace the file descriptors with the ends of our pipes.
        if (STDIN_FILENO != dup2(pipe_stdin.fds_rw[0], STDIN_FILENO))
            _exit(int(ReturnCodes::CANNOT_DUP_STDIN));

        if (!pipe_stdin_only)
        {
            if (STDOUT_FILENO != dup2(pipe_stdout.fds_rw[1], STDOUT_FILENO))
                _exit(int(ReturnCodes::CANNOT_DUP_STDOUT));

            if (STDERR_FILENO != dup2(pipe_stderr.fds_rw[1], STDERR_FILENO))
                _exit(int(ReturnCodes::CANNOT_DUP_STDERR));
        }

        execv(filename, argv);
        /// If the process is running, then `execv` does not return here.

        _exit(int(ReturnCodes::CANNOT_EXEC));
    }

    std::unique_ptr<ShellCommand> res(new ShellCommand(pid, pipe_stdin.fds_rw[1], pipe_stdout.fds_rw[0], pipe_stderr.fds_rw[0], terminate_in_destructor));

    /// Now the ownership of the file descriptors is passed to the result.
    pipe_stdin.fds_rw[1] = -1;
    pipe_stdout.fds_rw[0] = -1;
    pipe_stderr.fds_rw[0] = -1;

    return res;
}


std::unique_ptr<ShellCommand> ShellCommand::execute(const std::string & command, bool pipe_stdin_only, bool terminate_in_destructor)
{
    /// Arguments in non-constant chunks of memory (as required for `execv`).
    /// Moreover, their copying must be done before calling `vfork`, so after `vfork` do a minimum of things.
    std::vector<char> argv0("sh", &("sh"[3]));
    std::vector<char> argv1("-c", &("-c"[3]));
    std::vector<char> argv2(command.data(), command.data() + command.size() + 1);

    char * const argv[] = { argv0.data(), argv1.data(), argv2.data(), nullptr };

    return executeImpl("/bin/sh", argv, pipe_stdin_only, terminate_in_destructor);
}


std::unique_ptr<ShellCommand> ShellCommand::executeDirect(const std::string & path, const std::vector<std::string> & arguments, bool terminate_in_destructor)
{
    size_t argv_sum_size = path.size() + 1;
    for (const auto & arg : arguments)
        argv_sum_size += arg.size() + 1;

    std::vector<char *> argv(arguments.size() + 2);
    std::vector<char> argv_data(argv_sum_size);
    WriteBuffer writer(argv_data.data(), argv_sum_size);

    argv[0] = writer.position();
    writer.write(path.data(), path.size() + 1);

    for (size_t i = 0, size = arguments.size(); i < size; ++i)
    {
        argv[i + 1] = writer.position();
        writer.write(arguments[i].data(), arguments[i].size() + 1);
    }

    argv[arguments.size() + 1] = nullptr;

    return executeImpl(path.data(), argv.data(), false, terminate_in_destructor);
}


int ShellCommand::tryWait()
{
    wait_called = true;

    int status = 0;
    if (-1 == waitpid(pid, &status, 0))
        throwFromErrno("Cannot waitpid", ErrorCodes::CANNOT_WAITPID);

    if (WIFEXITED(status))
        return WEXITSTATUS(status);

    if (WIFSIGNALED(status))
        throw Exception("Child process was terminated by signal " + toString(WTERMSIG(status)), ErrorCodes::CHILD_WAS_NOT_EXITED_NORMALLY);

    if (WIFSTOPPED(status))
        throw Exception("Child process was stopped by signal " + toString(WSTOPSIG(status)), ErrorCodes::CHILD_WAS_NOT_EXITED_NORMALLY);

    throw Exception("Child process was not exited normally by unknown reason", ErrorCodes::CHILD_WAS_NOT_EXITED_NORMALLY);
}


void ShellCommand::wait()
{
    int retcode = tryWait();

    if (retcode != EXIT_SUCCESS)
    {
        switch (retcode)
        {
            case int(ReturnCodes::CANNOT_DUP_STDIN):
                throw Exception("Cannot dup2 stdin of child process", ErrorCodes::CANNOT_CREATE_CHILD_PROCESS);
            case int(ReturnCodes::CANNOT_DUP_STDOUT):
                throw Exception("Cannot dup2 stdout of child process", ErrorCodes::CANNOT_CREATE_CHILD_PROCESS);
            case int(ReturnCodes::CANNOT_DUP_STDERR):
                throw Exception("Cannot dup2 stderr of child process", ErrorCodes::CANNOT_CREATE_CHILD_PROCESS);
            case int(ReturnCodes::CANNOT_EXEC):
                throw Exception("Cannot execv in child process", ErrorCodes::CANNOT_CREATE_CHILD_PROCESS);
            default:
                throw Exception("Child process was exited with return code " + toString(retcode), ErrorCodes::CHILD_WAS_NOT_EXITED_NORMALLY);
        }
    }
}


}<|MERGE_RESOLUTION|>--- conflicted
+++ resolved
@@ -16,13 +16,12 @@
 
 namespace ErrorCodes
 {
-<<<<<<< HEAD
-    extern const int CANNOT_DLSYM;
-    extern const int CANNOT_FORK;
-    extern const int CANNOT_WAITPID;
-    extern const int CHILD_WAS_NOT_EXITED_NORMALLY;
-    extern const int CANNOT_CREATE_CHILD_PROCESS;
-=======
+//    extern const int CANNOT_DLSYM;
+//    extern const int CANNOT_FORK;
+//    extern const int CANNOT_WAITPID;
+//    extern const int CHILD_WAS_NOT_EXITED_NORMALLY;
+//    extern const int CANNOT_CREATE_CHILD_PROCESS;
+
     struct Pipe
     {
         int fds_rw[2];
@@ -59,7 +58,6 @@
         CANNOT_DUP_STDERR   = 0x55555557,
         CANNOT_EXEC         = 0x55555558,
     };
->>>>>>> 91d0d403
 }
 
 /// By these return codes from the child process, we learn (for sure) about errors when creating it.
