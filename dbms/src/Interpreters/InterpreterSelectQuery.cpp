--- conflicted
+++ resolved
@@ -1037,11 +1037,7 @@
     if (settings.optimize_read_in_order && storage && query.orderBy() && !query_analyzer->hasAggregation() && !query.final() && !query.join())
     {
         if (const auto * merge_tree_data = dynamic_cast<const MergeTreeData *>(storage.get()))
-<<<<<<< HEAD
-            sorting_info = optimizeReadInOrder(*merge_tree_data, query, *context, syntax_analyzer_result);
-=======
-            input_sorting_info = optimizeReadInOrder(*merge_tree_data, query, context, syntax_analyzer_result);
->>>>>>> 5cc14e6d
+            input_sorting_info = optimizeReadInOrder(*merge_tree_data, query, *context, syntax_analyzer_result);
     }
 
     if (options.only_analyze)
@@ -1101,11 +1097,7 @@
             throw Exception("PREWHERE is not supported if the table is filtered by row-level security expression", ErrorCodes::ILLEGAL_PREWHERE);
 
         /** Read the data from Storage. from_stage - to what stage the request was completed in Storage. */
-<<<<<<< HEAD
-        executeFetchColumns(from_stage, pipeline, sorting_info, expressions.prewhere_info, expressions.columns_to_remove_after_prewhere, save_context_and_storage);
-=======
-        executeFetchColumns(from_stage, pipeline, input_sorting_info, expressions.prewhere_info, expressions.columns_to_remove_after_prewhere);
->>>>>>> 5cc14e6d
+        executeFetchColumns(from_stage, pipeline, input_sorting_info, expressions.prewhere_info, expressions.columns_to_remove_after_prewhere, save_context_and_storage);
 
         LOG_TRACE(log, QueryProcessingStage::toString(from_stage) << " -> " << QueryProcessingStage::toString(options.to_stage));
     }
@@ -1364,12 +1356,8 @@
 template <typename TPipeline>
 void InterpreterSelectQuery::executeFetchColumns(
         QueryProcessingStage::Enum processing_stage, TPipeline & pipeline,
-<<<<<<< HEAD
-        const SortingInfoPtr & sorting_info, const PrewhereInfoPtr & prewhere_info, const Names & columns_to_remove_after_prewhere,
+        const InputSortingInfoPtr & input_sorting_info, const PrewhereInfoPtr & prewhere_info, const Names & columns_to_remove_after_prewhere,
         QueryPipeline & save_context_and_storage)
-=======
-        const InputSortingInfoPtr & input_sorting_info, const PrewhereInfoPtr & prewhere_info, const Names & columns_to_remove_after_prewhere)
->>>>>>> 5cc14e6d
 {
     constexpr bool pipeline_with_processors = std::is_same<TPipeline, QueryPipeline>::value;
 
@@ -2271,15 +2259,9 @@
 void InterpreterSelectQuery::executeOrder(Pipeline & pipeline, InputSortingInfoPtr input_sorting_info)
 {
     auto & query = getSelectQuery();
-<<<<<<< HEAD
-    SortDescription order_descr = getSortDescription(query, *context);
+    SortDescription output_order_descr = getSortDescription(query, *context);
     const Settings & settings = context->getSettingsRef();
     UInt64 limit = getLimitForSorting(query, *context);
-=======
-    SortDescription output_order_descr = getSortDescription(query, context);
-    const Settings & settings = context.getSettingsRef();
-    UInt64 limit = getLimitForSorting(query, context);
->>>>>>> 5cc14e6d
 
     if (input_sorting_info)
     {
@@ -2338,13 +2320,8 @@
 void InterpreterSelectQuery::executeOrder(QueryPipeline & pipeline, InputSortingInfoPtr input_sorting_info)
 {
     auto & query = getSelectQuery();
-<<<<<<< HEAD
-    SortDescription order_descr = getSortDescription(query, *context);
+    SortDescription output_order_descr = getSortDescription(query, *context);
     UInt64 limit = getLimitForSorting(query, *context);
-=======
-    SortDescription output_order_descr = getSortDescription(query, context);
-    UInt64 limit = getLimitForSorting(query, context);
->>>>>>> 5cc14e6d
 
     const Settings & settings = context->getSettingsRef();
 
