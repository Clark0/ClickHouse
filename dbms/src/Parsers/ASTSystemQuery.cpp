#include <Parsers/IAST.h>
#include <Parsers/ASTSystemQuery.h>
#include <Common/quoteString.h>


namespace DB
{


namespace ErrorCodes
{
    extern const int BAD_TYPE_OF_FIELD;
    extern const int NOT_IMPLEMENTED;
}


const char * ASTSystemQuery::typeToString(Type type)
{
    switch (type)
    {
        case Type::SHUTDOWN:
            return "SHUTDOWN";
        case Type::KILL:
            return "KILL";
        case Type::DROP_DNS_CACHE:
            return "DROP DNS CACHE";
        case Type::DROP_MARK_CACHE:
            return "DROP MARK CACHE";
        case Type::DROP_UNCOMPRESSED_CACHE:
            return "DROP UNCOMPRESSED CACHE";
#if USE_EMBEDDED_COMPILER
        case Type::DROP_COMPILED_EXPRESSION_CACHE:
            return "DROP COMPILED EXPRESSION CACHE";
#endif
        case Type::STOP_LISTEN_QUERIES:
            return "STOP LISTEN QUERIES";
        case Type::START_LISTEN_QUERIES:
            return "START LISTEN QUERIES";
        case Type::RESTART_REPLICAS:
            return "RESTART REPLICAS";
        case Type::RESTART_REPLICA:
            return "RESTART REPLICA";
        case Type::SYNC_REPLICA:
            return "SYNC REPLICA";
        case Type::FLUSH_DISTRIBUTED:
            return "FLUSH DISTRIBUTED";
        case Type::RELOAD_DICTIONARY:
            return "RELOAD DICTIONARY";
        case Type::RELOAD_DICTIONARIES:
            return "RELOAD DICTIONARIES";
        case Type::RELOAD_EMBEDDED_DICTIONARIES:
            return "RELOAD EMBEDDED DICTIONARIES";
        case Type::RELOAD_CONFIG:
            return "RELOAD CONFIG";
        case Type::STOP_MERGES:
            return "STOP MERGES";
        case Type::START_MERGES:
            return "START MERGES";
        case Type::STOP_TTL_MERGES:
            return "STOP TTL MERGES";
        case Type::START_TTL_MERGES:
            return "START TTL MERGES";
        case Type::STOP_MOVES:
            return "STOP MOVES";
        case Type::START_MOVES:
            return "START MOVES";
        case Type::STOP_FETCHES:
            return "STOP FETCHES";
        case Type::START_FETCHES:
            return "START FETCHES";
        case Type::STOP_REPLICATED_SENDS:
            return "STOP REPLICATED SENDS";
        case Type::START_REPLICATED_SENDS:
            return "START REPLICATED SENDS";
        case Type::STOP_REPLICATION_QUEUES:
            return "STOP REPLICATION QUEUES";
        case Type::START_REPLICATION_QUEUES:
            return "START REPLICATION QUEUES";
        case Type::STOP_DISTRIBUTED_SENDS:
            return "STOP DISTRIBUTED SENDS";
        case Type::START_DISTRIBUTED_SENDS:
            return "START DISTRIBUTED SENDS";
        case Type::FLUSH_LOGS:
            return "FLUSH LOGS";
        default:
            throw Exception("Unknown SYSTEM query command", ErrorCodes::BAD_TYPE_OF_FIELD);
    }
}


void ASTSystemQuery::formatImpl(const FormatSettings & settings, FormatState &, FormatStateStacked) const
{
    settings.ostr << (settings.hilite ? hilite_keyword : "") << "SYSTEM " << (settings.hilite ? hilite_none : "");
    settings.ostr << typeToString(type);

    auto print_database_table = [&]
    {
        settings.ostr << " ";
<<<<<<< HEAD

        if (!database.empty())
=======
        if (!target_database.empty())
>>>>>>> 8711f98c
        {
            settings.ostr << (settings.hilite ? hilite_identifier : "") << backQuoteIfNeed(database)
                          << (settings.hilite ? hilite_none : "") << ".";
        }
<<<<<<< HEAD

        settings.ostr << (settings.hilite ? hilite_identifier : "") << backQuoteIfNeed(table)
                      << (settings.hilite ? hilite_none : "");
    };

    if (!cluster.empty())
        formatOnCluster(settings);
=======
        settings.ostr << (settings.hilite ? hilite_identifier : "") << backQuoteIfNeed(target_table)
                      << (settings.hilite ? hilite_none : "");
    };

    auto print_database_dictionary = [&]
    {
        settings.ostr << " ";
        if (!target_database.empty())
        {
            settings.ostr << (settings.hilite ? hilite_identifier : "") << backQuoteIfNeed(target_database)
                          << (settings.hilite ? hilite_none : "") << ".";
        }
        settings.ostr << (settings.hilite ? hilite_identifier : "") << backQuoteIfNeed(target_dictionary)
                      << (settings.hilite ? hilite_none : "");
    };

>>>>>>> 8711f98c
    if (   type == Type::STOP_MERGES
        || type == Type::START_MERGES
        || type == Type::STOP_TTL_MERGES
        || type == Type::START_TTL_MERGES
        || type == Type::STOP_MOVES
        || type == Type::START_MOVES
        || type == Type::STOP_FETCHES
        || type == Type::START_FETCHES
        || type == Type::STOP_REPLICATED_SENDS
        || type == Type::START_REPLICATED_SENDS
        || type == Type::STOP_REPLICATION_QUEUES
        || type == Type::START_REPLICATION_QUEUES
        || type == Type::STOP_DISTRIBUTED_SENDS
        || type == Type::START_DISTRIBUTED_SENDS)
    {
        if (!table.empty())
            print_database_table();
    }
    else if (type == Type::RESTART_REPLICA || type == Type::SYNC_REPLICA || type == Type::FLUSH_DISTRIBUTED)
    {
        print_database_table();
    }
    else if (type == Type::RELOAD_DICTIONARY)
        print_database_dictionary();
}


}<|MERGE_RESOLUTION|>--- conflicted
+++ resolved
@@ -96,42 +96,30 @@
     auto print_database_table = [&]
     {
         settings.ostr << " ";
-<<<<<<< HEAD
-
         if (!database.empty())
-=======
-        if (!target_database.empty())
->>>>>>> 8711f98c
         {
             settings.ostr << (settings.hilite ? hilite_identifier : "") << backQuoteIfNeed(database)
                           << (settings.hilite ? hilite_none : "") << ".";
         }
-<<<<<<< HEAD
-
         settings.ostr << (settings.hilite ? hilite_identifier : "") << backQuoteIfNeed(table)
-                      << (settings.hilite ? hilite_none : "");
-    };
-
-    if (!cluster.empty())
-        formatOnCluster(settings);
-=======
-        settings.ostr << (settings.hilite ? hilite_identifier : "") << backQuoteIfNeed(target_table)
                       << (settings.hilite ? hilite_none : "");
     };
 
     auto print_database_dictionary = [&]
     {
         settings.ostr << " ";
-        if (!target_database.empty())
+        if (!database.empty())
         {
-            settings.ostr << (settings.hilite ? hilite_identifier : "") << backQuoteIfNeed(target_database)
+            settings.ostr << (settings.hilite ? hilite_identifier : "") << backQuoteIfNeed(database)
                           << (settings.hilite ? hilite_none : "") << ".";
         }
         settings.ostr << (settings.hilite ? hilite_identifier : "") << backQuoteIfNeed(target_dictionary)
                       << (settings.hilite ? hilite_none : "");
     };
-
->>>>>>> 8711f98c
+  
+    if (!cluster.empty())
+        formatOnCluster(settings);
+  
     if (   type == Type::STOP_MERGES
         || type == Type::START_MERGES
         || type == Type::STOP_TTL_MERGES
