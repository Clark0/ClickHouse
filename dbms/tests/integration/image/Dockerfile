--- conflicted
+++ resolved
@@ -34,11 +34,7 @@
 ENV TZ=Europe/Moscow
 RUN ln -snf /usr/share/zoneinfo/$TZ /etc/localtime && echo $TZ > /etc/timezone
 
-<<<<<<< HEAD
-RUN pip install pytest docker-compose==1.22.0 docker dicttoxml kazoo PyMySQL psycopg2 pymongo tzlocal redis
-=======
 RUN pip install pytest docker-compose==1.22.0 docker dicttoxml kazoo PyMySQL psycopg2==2.7.5 pymongo tzlocal kafka-python protobuf redis aerospike
->>>>>>> 05bb22ca
 
 ENV DOCKER_CHANNEL stable
 ENV DOCKER_VERSION 17.09.1-ce
